/* ----------------------------------------------------------------------
   LAMMPS - Large-scale Atomic/Molecular Massively Parallel Simulator
   http://lammps.sandia.gov, Sandia National Laboratories
   Steve Plimpton, sjplimp@sandia.gov

   Copyright (2003) Sandia Corporation.  Under the terms of Contract
   DE-AC04-94AL85000 with Sandia Corporation, the U.S. Government retains
   certain rights in this software.  This software is distributed under
   the GNU General Public License.

   See the README file in the top-level LAMMPS directory.
------------------------------------------------------------------------- */

#include "lmptype.h"
#include "mpi.h"
#include "math.h"
#include "stdlib.h"
#include "string.h"
#include "neb.h"
#include "universe.h"
#include "atom.h"
#include "update.h"
#include "domain.h"
#include "min.h"
#include "modify.h"
#include "fix.h"
#include "fix_neb.h"
#include "output.h"
#include "thermo.h"
#include "finish.h"
#include "timer.h"
#include "memory.h"
#include "error.h"

using namespace LAMMPS_NS;

#define CHUNK 1000
#define MAXLINE 256

/* ---------------------------------------------------------------------- */

NEB::NEB(LAMMPS *lmp) : Pointers(lmp) {}

/* ----------------------------------------------------------------------
   internal NEB constructor, called from TAD
------------------------------------------------------------------------- */

NEB::NEB(LAMMPS *lmp, double etol_in, double ftol_in, int n1steps_in,
         int n2steps_in, int nevery_in, double *buf_init, double *buf_final)
  : Pointers(lmp)
{
  double delx,dely,delz;

  etol = etol_in;
  ftol = ftol_in;
  n1steps = n1steps_in;
  n2steps = n2steps_in;
  nevery = nevery_in;

  // replica info

  nreplica = universe->nworlds;
  ireplica = universe->iworld;
  me_universe = universe->me;
  uworld = universe->uworld;
  MPI_Comm_rank(world,&me);

  // generate linear interpolate replica

  double fraction = ireplica/(nreplica-1.0);

  double **x = atom->x;
  int nlocal = atom->nlocal;

  int ii = 0;
  for (int i = 0; i < nlocal; i++) {
    delx = buf_final[ii] - buf_init[ii];
    dely = buf_final[ii+1] - buf_init[ii+1];
    delz = buf_final[ii+2] - buf_init[ii+2];
    domain->minimum_image(delx,dely,delz);
    x[i][0] = buf_init[ii] + fraction*delx;
    x[i][1] = buf_init[ii+1] + fraction*dely;
    x[i][2] = buf_init[ii+2] + fraction*delz;
    ii += 3;
  }
}

/* ---------------------------------------------------------------------- */

NEB::~NEB()
{
  MPI_Comm_free(&roots);
  memory->destroy(all);
  delete [] rdist;
}

/* ----------------------------------------------------------------------
   perform NEB on multiple replicas
------------------------------------------------------------------------- */

void NEB::command(int narg, char **arg)
{
  if (domain->box_exist == 0)
    error->all(FLERR,"NEB command before simulation box is defined");

  if (narg != 6) error->universe_all(FLERR,"Illegal NEB command");

  etol = atof(arg[0]);
  ftol = atof(arg[1]);
  n1steps = atoi(arg[2]);
  n2steps = atoi(arg[3]);
  nevery = atoi(arg[4]);
  infile = arg[5];

  // error checks

  if (etol < 0.0) error->all(FLERR,"Illegal NEB command");
  if (ftol < 0.0) error->all(FLERR,"Illegal NEB command");
  if (nevery == 0) error->universe_all(FLERR,"Illegal NEB command");
  if (n1steps % nevery || n2steps % nevery)
    error->universe_all(FLERR,"Illegal NEB command");

  // replica info

  nreplica = universe->nworlds;
  ireplica = universe->iworld;
  me_universe = universe->me;
  uworld = universe->uworld;
  MPI_Comm_rank(world,&me);

  // error checks

  if (nreplica == 1) error->all(FLERR,"Cannot use NEB with a single replica");
  if (nreplica != universe->nprocs)
    error->all(FLERR,"Can only use NEB with 1-processor replicas");
  if (atom->sortfreq > 0)
    error->all(FLERR,"Cannot use NEB with atom_modify sort enabled");
  if (atom->map_style == 0)
    error->all(FLERR,"Cannot use NEB unless atom map exists");

  // read in file of final state atom coords and reset my coords

  readfile(infile);

  // run the NEB calculation

  run();
}

/* ----------------------------------------------------------------------
   run NEB on multiple replicas
------------------------------------------------------------------------- */

void NEB::run()
{
  // create MPI communicator for root proc from each world

  int color;
  if (me == 0) color = 0;
  else color = 1;
  MPI_Comm_split(uworld,color,0,&roots);

  int ineb;
  for (ineb = 0; ineb < modify->nfix; ineb++)
    if (strcmp(modify->fix[ineb]->style,"neb") == 0) break;
  if (ineb == modify->nfix) error->all(FLERR,"NEB requires use of fix neb");

  fneb = (FixNEB *) modify->fix[ineb];
  nall = 4;
  memory->create(all,nreplica,nall,"neb:all");
  rdist = new double[nreplica];

  // initialize LAMMPS

  update->whichflag = 2;
  update->etol = etol;
  update->ftol = ftol;
  update->multireplica = 1;

  lmp->init();

  if (update->minimize->searchflag)
    error->all(FLERR,"NEB requires damped dynamics minimizer");

  // setup regular NEB minimization

  if (me_universe == 0 && universe->uscreen)
    fprintf(universe->uscreen,"Setting up regular NEB ...\n");

  update->beginstep = update->firststep = update->ntimestep;
  update->endstep = update->laststep = update->firststep + n1steps;
  update->nsteps = n1steps;
  update->max_eval = n1steps;
  if (update->laststep < 0 || update->laststep > MAXBIGINT)
    error->all(FLERR,"Too many timesteps for NEB");

  update->minimize->setup();

  if (me_universe == 0) {
    if (universe->uscreen)
      fprintf(universe->uscreen,"Step MaxReplicaForce MaxAtomForce "
              "GradV0 GradV1 GradVc "
              "EBF EBR RDT "
              "RD1 PE1 RD2 PE2 ... RDN PEN\n");
    if (universe->ulogfile)
      fprintf(universe->ulogfile,"Step MaxReplicaForce MaxAtomForce "
              "GradV0 GradV1 GradVc "
              "EBF EBR RDT "
              "RD1 PE1 RD2 PE2 ... RDN PEN\n");
  }
  print_status();

  // perform regular NEB for n1steps or until replicas converge
  // retrieve PE values from fix NEB and print every nevery iterations
  // break induced if converged
  // damped dynamic min styles insure all replicas converge together

  timer->init();
<<<<<<< HEAD
  timer->barrier_start(Timer::LOOP);
  
=======
  timer->barrier_start(TIME_LOOP);

>>>>>>> 2b3c09d3
  while (update->minimize->niter < n1steps) {
    update->minimize->run(nevery);
    print_status();
    if (update->minimize->stop_condition) break;
  }
<<<<<<< HEAD
	
  timer->barrier_stop(Timer::LOOP);
=======

  timer->barrier_stop(TIME_LOOP);
>>>>>>> 2b3c09d3

  update->minimize->cleanup();

  Finish finish(lmp);
  finish.end(1);

  // switch fix NEB to climbing mode
  // top = replica that becomes hill climber

  double vmax = all[0][0];
  int top = 0;
  for (int m = 1; m < nreplica; m++)
    if (vmax < all[m][0]) {
      vmax = all[m][0];
      top = m;
    }

  // setup climbing NEB minimization
  // must reinitialize minimizer so it re-creates its fix MINIMIZE

  if (me_universe == 0 && universe->uscreen)
    fprintf(universe->uscreen,"Setting up climbing ...\n");

  if (me_universe == 0) {
    if (universe->uscreen)
      fprintf(universe->uscreen,"Climbing replica = %d\n",top+1);
    if (universe->ulogfile)
      fprintf(universe->ulogfile,"Climbing replica = %d\n",top+1);
  }

  update->beginstep = update->firststep = update->ntimestep;
  update->endstep = update->laststep = update->firststep + n2steps;
  update->nsteps = n2steps;
  update->max_eval = n2steps;
  if (update->laststep < 0 || update->laststep > MAXBIGINT)
    error->all(FLERR,"Too many timesteps");

  update->minimize->init();
  fneb->rclimber = top;
  update->minimize->setup();

  if (me_universe == 0) {
    if (universe->uscreen)
      fprintf(universe->uscreen,"Step MaxReplicaForce MaxAtomForce "
              "GradV0 GradV1 GradVc "
              "EBF EBR RDT "
              "RD1 PE1 RD2 PE2 ... RDN PEN\n");
    if (universe->ulogfile)
      fprintf(universe->ulogfile,"Step MaxReplicaForce MaxAtomForce "
              "GradV0 GradV1 GradVc "
              "EBF EBR RDT "
              "RD1 PE1 RD2 PE2 ... RDN PEN\n");
  }
  print_status();

  // perform climbing NEB for n2steps or until replicas converge
  // retrieve PE values from fix NEB and print every nevery iterations
  // break induced if converged
  // damped dynamic min styles insure all replicas converge together

  timer->init();
  timer->barrier_start(Timer::LOOP);

  while (update->minimize->niter < n2steps) {
    update->minimize->run(nevery);
    print_status();
    if (update->minimize->stop_condition) break;
  }
<<<<<<< HEAD
	
  timer->barrier_stop(Timer::LOOP);
=======

  timer->barrier_stop(TIME_LOOP);
>>>>>>> 2b3c09d3

  update->minimize->cleanup();

  finish.end(1);

  update->whichflag = 0;
  update->multireplica = 0;
  update->firststep = update->laststep = 0;
  update->beginstep = update->endstep = 0;
}

/* ----------------------------------------------------------------------
   read target coordinates from file, store with appropriate atom
   adjust coords of each atom based on ireplica
   new coord = replica fraction between current and final state
------------------------------------------------------------------------- */

void NEB::readfile(char *file)
{
  if (me_universe == 0) {
    if (screen) fprintf(screen,"Reading NEB coordinate file %s ...\n",file);
    open(file);
  }

  double fraction = ireplica/(nreplica-1.0);

  double **x = atom->x;
  int nlocal = atom->nlocal;

  char *buffer = new char[CHUNK*MAXLINE];
  char *ptr,*next,*bufptr;
  int i,m,nlines,tag;
  double xx,yy,zz,delx,dely,delz;

  int firstline = 1;
  int ncount = 0;
  int eof = 0;

  while (!eof) {
    if (me_universe == 0) {
      m = 0;
      for (nlines = 0; nlines < CHUNK; nlines++) {
        ptr = fgets(&buffer[m],MAXLINE,fp);
        if (ptr == NULL) break;
        m += strlen(&buffer[m]);
      }
      if (ptr == NULL) eof = 1;
      buffer[m++] = '\n';
    }

    MPI_Bcast(&eof,1,MPI_INT,0,uworld);
    MPI_Bcast(&nlines,1,MPI_INT,0,uworld);
    MPI_Bcast(&m,1,MPI_INT,0,uworld);
    MPI_Bcast(buffer,m,MPI_CHAR,0,uworld);

    bufptr = buffer;
    for (i = 0; i < nlines; i++) {
      next = strchr(bufptr,'\n');
      *next = '\0';

      if (firstline) {
        if (atom->count_words(bufptr) == 4) firstline = 0;
        else error->all(FLERR,"Incorrect format in NEB coordinate file");
      }

      sscanf(bufptr,"%d %lg %lg %lg",&tag,&xx,&yy,&zz);

      // adjust atom coord based on replica fraction
      // ignore image flags of final x
      // new x is displacement from old x
      // if final x is across periodic boundary:
      //   new x may be outside box
      //   will be remapped back into box when simulation starts
      //   its image flags will be adjusted appropriately

      m = atom->map(tag);
      if (m >= 0 && m < nlocal) {
        delx = xx - x[m][0];
        dely = yy - x[m][1];
        delz = zz - x[m][2];
        domain->minimum_image(delx,dely,delz);
        x[m][0] += fraction*delx;
        x[m][1] += fraction*dely;
        x[m][2] += fraction*delz;
        ncount++;
      }

      bufptr = next + 1;
    }
  }

  // clean up

  delete [] buffer;

  if (me_universe == 0) {
    if (compressed) pclose(fp);
    else fclose(fp);
  }
}

/* ----------------------------------------------------------------------
   universe proc 0 opens NEB data file
   test if gzipped
------------------------------------------------------------------------- */

void NEB::open(char *file)
{
  compressed = 0;
  char *suffix = file + strlen(file) - 3;
  if (suffix > file && strcmp(suffix,".gz") == 0) compressed = 1;
  if (!compressed) fp = fopen(file,"r");
  else {
#ifdef LAMMPS_GZIP
    char gunzip[128];
    sprintf(gunzip,"gunzip -c %s",file);
    fp = popen(gunzip,"r");
#else
    error->one(FLERR,"Cannot open gzipped file");
#endif
  }

  if (fp == NULL) {
    char str[128];
    sprintf(str,"Cannot open file %s",file);
    error->one(FLERR,str);
  }
}

/* ----------------------------------------------------------------------
   query fix NEB for PE of each replica
   proc 0 prints current NEB status
------------------------------------------------------------------------- */

void NEB::print_status()
{
  double fnorm2 = sqrt(update->minimize->fnorm_sqr());
  double fmaxreplica;
  MPI_Allreduce(&fnorm2,&fmaxreplica,1,MPI_DOUBLE,MPI_MAX,roots);
  double fnorminf = update->minimize->fnorm_inf();
  double fmaxatom;
  MPI_Allreduce(&fnorminf,&fmaxatom,1,MPI_DOUBLE,MPI_MAX,roots);

  double one[4];
  one[0] = fneb->veng;
  one[1] = fneb->plen;
  one[2] = fneb->nlen;
  one[nall-1] = fneb->gradvnorm;

  if (output->thermo->normflag) one[0] /= atom->natoms;
  if (me == 0)
    MPI_Allgather(one,nall,MPI_DOUBLE,&all[0][0],nall,MPI_DOUBLE,roots);

  rdist[0] = 0.0;
  for (int i = 1; i < nreplica; i++)
    rdist[i] = rdist[i-1] + all[i][1];
  double endpt = rdist[nreplica-1] = rdist[nreplica-2] + all[nreplica-2][2];
  for (int i = 1; i < nreplica; i++)
    rdist[i] /= endpt;

  // look up GradV for the initial, final, and climbing replicas
  // these are identical to fnorm2, but to be safe we
  // take them straight from fix_neb

  double gradvnorm0, gradvnorm1, gradvnormc;

  int irep;
  irep = 0;
  gradvnorm0 = all[irep][3];
  irep = nreplica-1;
  gradvnorm1 = all[irep][3];
  irep = fneb->rclimber;
  if (irep > -1) {
    gradvnormc = all[irep][3];
    ebf = all[irep][0]-all[0][0];
    ebr = all[irep][0]-all[nreplica-1][0];
  } else {
    double vmax = all[0][0];
    int top = 0;
    for (int m = 1; m < nreplica; m++)
      if (vmax < all[m][0]) {
        vmax = all[m][0];
        top = m;
      }
    irep = top;
    gradvnormc = all[irep][3];
    ebf = all[irep][0]-all[0][0];
    ebr = all[irep][0]-all[nreplica-1][0];
  }

  if (me_universe == 0) {
    if (universe->uscreen) {
      fprintf(universe->uscreen,BIGINT_FORMAT " %12.8g %12.8g ",
              update->ntimestep,fmaxreplica,fmaxatom);
      fprintf(universe->uscreen,"%12.8g %12.8g %12.8g ",
              gradvnorm0,gradvnorm1,gradvnormc);
      fprintf(universe->uscreen,"%12.8g %12.8g %12.8g ",ebf,ebr,endpt);
      for (int i = 0; i < nreplica; i++)
        fprintf(universe->uscreen,"%12.8g %12.8g ",rdist[i],all[i][0]);
      fprintf(universe->uscreen,"\n");
    }
    if (universe->ulogfile) {
      fprintf(universe->ulogfile,BIGINT_FORMAT " %12.8g %12.8g ",
              update->ntimestep,fmaxreplica,fmaxatom);
      fprintf(universe->ulogfile,"%12.8g %12.8g %12.8g ",
              gradvnorm0,gradvnorm1,gradvnormc);
      fprintf(universe->ulogfile,"%12.8g %12.8g %12.8g ",ebf,ebr,endpt);
      for (int i = 0; i < nreplica; i++)
        fprintf(universe->ulogfile,"%12.8g %12.8g ",rdist[i],all[i][0]);
      fprintf(universe->ulogfile,"\n");
      fflush(universe->ulogfile);
    }
  }
}<|MERGE_RESOLUTION|>--- conflicted
+++ resolved
@@ -216,25 +216,15 @@
   // damped dynamic min styles insure all replicas converge together
 
   timer->init();
-<<<<<<< HEAD
   timer->barrier_start(Timer::LOOP);
-  
-=======
-  timer->barrier_start(TIME_LOOP);
-
->>>>>>> 2b3c09d3
+
   while (update->minimize->niter < n1steps) {
     update->minimize->run(nevery);
     print_status();
     if (update->minimize->stop_condition) break;
   }
-<<<<<<< HEAD
-	
+
   timer->barrier_stop(Timer::LOOP);
-=======
-
-  timer->barrier_stop(TIME_LOOP);
->>>>>>> 2b3c09d3
 
   update->minimize->cleanup();
 
@@ -303,13 +293,8 @@
     print_status();
     if (update->minimize->stop_condition) break;
   }
-<<<<<<< HEAD
-	
+
   timer->barrier_stop(Timer::LOOP);
-=======
-
-  timer->barrier_stop(TIME_LOOP);
->>>>>>> 2b3c09d3
 
   update->minimize->cleanup();
 
