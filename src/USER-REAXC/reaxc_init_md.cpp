--- conflicted
+++ resolved
@@ -55,11 +55,7 @@
   if( control->hbond_cut > 0 )
     for( i = 0; i < system->n; ++i ) {
       atom = &(system->my_atoms[i]);
-<<<<<<< HEAD
-      if( system->reax_param.sbp[ atom->type ].p_hbond == 1 && atom->type >= 0 )
-=======
       if (system->reax_param.sbp[ atom->type ].p_hbond == 1 && atom->type >= 0)
->>>>>>> a14517d1
         atom->Hindex = system->numH++;
       else atom->Hindex = -1;
     }
