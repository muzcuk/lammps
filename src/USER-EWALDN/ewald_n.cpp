/* ----------------------------------------------------------------------
   LAMMPS - Large-scale Atomic/Molecular Massively Parallel Simulator
   http://lammps.sandia.gov, Sandia National Laboratories
   Steve Plimpton, sjplimp@sandia.gov

   Copyright (2003) Sandia Corporation.  Under the terms of Contract
   DE-AC04-94AL85000 with Sandia Corporation, the U.S. Government retains
   certain rights in this software.  This software is distributed under 
   the GNU General Public License.

   See the README file in the top-level LAMMPS directory.
------------------------------------------------------------------------- */

/* ----------------------------------------------------------------------
   Contributing author: Pieter J. in 't Veld (SNL)
------------------------------------------------------------------------- */

#include "mpi.h"
#include "string.h"
#include "stdio.h"
#include "stdlib.h"
#include "math.h"
#include "ewald_n.h"
#include "math_vector.h"
#include "math_const.h"
#include "atom.h"
#include "comm.h"
#include "force.h"
#include "pair.h"
#include "domain.h"
#include "memory.h"
#include "error.h"

using namespace LAMMPS_NS;
using namespace MathConst;

#define SMALL 0.00001

#define KSPACE_ILLEGAL	"Illegal kspace_style ewald/n command"
#define KSPACE_ORDER	"Unsupported order in kspace_style ewald/n for"
#define KSPACE_MIX	"Unsupported mixing rule in kspace_style ewald/n for"

enum{GEOMETRIC,ARITHMETIC,SIXTHPOWER};         // same as in pair.cpp

//#define DEBUG

/* ---------------------------------------------------------------------- */

EwaldN::EwaldN(LAMMPS *lmp, int narg, char **arg) : KSpace(lmp, narg, arg)
{
  if (narg!=1) error->all(FLERR,KSPACE_ILLEGAL);
  accuracy_relative = fabs(atof(arg[0]));
  memset(function, 0, EWALD_NORDER*sizeof(int));
  kenergy = kvirial = NULL;
  cek_local = cek_global = NULL;
  ekr_local = NULL;
  hvec = NULL;
  kvec = NULL;
  B = NULL;
  first_output = 0;
  energy_self_peratom = NULL;
  virial_self_peratom = NULL;
  nmax = 0;
<<<<<<< HEAD
=======
  q2 = 0;
  b2 = 0;
>>>>>>> 0a3d0816
}

EwaldN::~EwaldN()
{
  deallocate();
  deallocate_peratom();
  delete [] ekr_local;
  delete [] B;
}


/* --------------------------------------------------------------------- */

void EwaldN::init()
{
  nkvec = nkvec_max = nevec = nevec_max = 0;
  nfunctions = nsums = sums = 0;
  nbox = -1;
  bytes = 0.0;

  if (!comm->me) {					// output message
    if (screen) fprintf(screen,"EwaldN initialization ...\n");
    if (logfile) fprintf(logfile,"EwaldN initialization ...\n");
  }

  if (domain->dimension == 2)				// check for errors
    error->all(FLERR,"Cannot use EwaldN with 2d simulation");
  if (slabflag == 0 && domain->nonperiodic > 0)
    error->all(FLERR,"Cannot use nonperiodic boundaries with EwaldN");
  if (slabflag == 1) {
    if (domain->xperiodic != 1 || domain->yperiodic != 1 || 
	domain->boundary[2][0] != 1 || domain->boundary[2][1] != 1)
      error->all(FLERR,"Incorrect boundaries with slab EwaldN");
  }

  scale = 1.0;
  //mumurd2e = force->mumurd2e;
  //dielectric = force->dielectric;
  mumurd2e = dielectric = 1.0;
  
  int tmp;
  Pair *pair = force->pair;
  int *ptr = pair ? (int *) pair->extract("ewald_order",tmp) : NULL;
  double *cutoff = pair ? (double *) pair->extract("cut_coul",tmp) : NULL;
  if (!(ptr||cutoff)) 
    error->all(FLERR,"KSpace style is incompatible with Pair style");
  int ewald_order = ptr ? *((int *) ptr) : 1<<1;
  int ewald_mix = ptr ? *((int *) pair->extract("ewald_mix",tmp)) : GEOMETRIC;
  memset(function, 0, EWALD_NFUNCS*sizeof(int));
  for (int i=0; i<=EWALD_NORDER; ++i)			// transcribe order
    if (ewald_order&(1<<i)) {				// from pair_style
      int n[] = EWALD_NSUMS, k = 0;
      char str[128];
      switch (i) {
	case 1:
	  k = 0; break;
	case 3:
	  k = 3; break;
	case 6:
	  if (ewald_mix==GEOMETRIC) { k = 1; break; }
	  else if (ewald_mix==ARITHMETIC) { k = 2; break; }
	  sprintf(str, "%s pair_style %s", KSPACE_MIX, force->pair_style);
	  error->all(FLERR,str);
	default:
	  sprintf(str, "%s pair_style %s", KSPACE_ORDER, force->pair_style);
	  error->all(FLERR,str);
      }
      nfunctions += function[k] = 1;
      nsums += n[k];
    }
<<<<<<< HEAD
  
  double qsum, qsqsum;
  qsum = qsqsum = 0.0;
  for (int i = 0; i < atom->nlocal; i++) {
    qsum += atom->q[i];
    qsqsum += atom->q[i]*atom->q[i];
  }

  double qsum_tmp;
  MPI_Allreduce(&qsum,&qsum_tmp,1,MPI_DOUBLE,MPI_SUM,world);
  qsum = qsum_tmp;
  MPI_Allreduce(&qsqsum,&qsum_tmp,1,MPI_DOUBLE,MPI_SUM,world);
  qsqsum = qsum_tmp;

  if (qsqsum == 0.0)
    error->all(FLERR,"Cannot use kspace solver on system with no charge");
  if (fabs(qsum) > SMALL && comm->me == 0) {
    char str[128];
    sprintf(str,"System is not charge neutral, net charge = %g",qsum);
    error->warning(FLERR,str);
  }

  // set accuracy (force units) from accuracy_relative or accuracy_absolute
  
  if (accuracy_absolute >= 0.0) accuracy = accuracy_absolute;
  else accuracy = accuracy_relative * two_charge_force;
  
  // setup K-space resolution

  q2 = qsqsum * force->qqrd2e / force->dielectric;
  bigint natoms = atom->natoms;
  
  g_ewald = sqrt(-log(accuracy*sqrt(natoms*(*cutoff)*shape_det(domain->h)) / 
                      (2.0*q2))) / *cutoff;

  if (!comm->me) {					// output results
    if (screen) fprintf(screen, "  G vector = %g\n", g_ewald);
    if (logfile) fprintf(logfile, "  G vector = %g\n", g_ewald);
  }
    
=======
    
    
  g_ewald = 0;
  pair->init();  // so B is defined
  init_coeffs();
  init_coeff_sums();  
    
  double qsum, qsqsum, bsbsum;
  qsum = qsqsum = bsbsum = 0.0;
  if (function[0]) {
    qsum = sum[0].x;
    qsqsum = sum[0].x2;
  }
  if (function[1]) {
    bsbsum = sum[1].x2;
  } 
  if (function[2]) {
    bsbsum = sum[2].x2;
  }    
    
    
  if (qsqsum == 0.0 && bsbsum == 0.0)
      error->all(FLERR,"Cannot use Ewald/n solver on system with no charge or LJ particles");
  if (fabs(qsum) > SMALL && comm->me == 0) {
      char str[128];
      sprintf(str,"System is not charge neutral, net charge = %g",qsum);
      error->warning(FLERR,str);
  }
    
  //set accuracy (force units) from accuracy_relative or accuracy_absolute
    
  if (accuracy_absolute >= 0.0) accuracy = accuracy_absolute;
  else accuracy = accuracy_relative * two_charge_force;
    
  // setup K-space resolution
    
  q2 = qsqsum * force->qqrd2e / force->dielectric;
  b2 = bsbsum; //Are these units right?
  bigint natoms = atom->natoms;
    
  if (function[0]) {       //Coulombic
    g_ewald = accuracy*sqrt(natoms*(*cutoff)*shape_det(domain->h)) / (2.0*q2);
    if (g_ewald >= 1.0)
        error->all(FLERR,"KSpace accuracy too large to estimate G vector");
    g_ewald = sqrt(-log(g_ewald)) / *cutoff;
  }
  else if (function[1] || function[2]) {    //Only LJ

    double *cutoffLJ = pair ? (double *) pair->extract("cut_LJ",tmp) : NULL;
    
    //Try Newton Solver
    
    //Use old method to get guess
    g_ewald = (1.35 - 0.15*log(accuracy))/ *cutoffLJ;
      
    double g_ewald_new = NewtonSolve(g_ewald,(*cutoffLJ),natoms,shape_det(domain->h),b2);
           
    if (g_ewald_new > 0.0) g_ewald = g_ewald_new;
    else error->warning(FLERR,"Ewald/n Newton solver failed, using old method to estimate g_ewald");  
    
    if (g_ewald >= 1.0)
        error->all(FLERR,"KSpace accuracy too large to estimate G vector");
  }
    
  if (!comm->me) {					// output results
      if (screen) fprintf(screen, "  G vector = %g\n", g_ewald);
      if (logfile) fprintf(logfile, "  G vector = %g\n", g_ewald);
  }  
    
    
>>>>>>> 0a3d0816
  deallocate_peratom();
  peratom_allocate_flag = 0;
}


/* ----------------------------------------------------------------------
   adjust EwaldN coeffs, called initially and whenever volume has changed 
------------------------------------------------------------------------- */

void EwaldN::setup()
{
  volume = shape_det(domain->h)*slab_volfactor;		// cell volume
  memcpy(unit, domain->h_inv, sizeof(shape));		// wave vector units
  shape_scalar_mult(unit, 2.0*MY_PI);
  unit[2] /= slab_volfactor;
<<<<<<< HEAD

  //int nbox_old = nbox, nkvec_old = nkvec;
  if (accuracy>=1) nbox = 0;
  else {
    bigint natoms = atom->natoms;
    double err;
    double kxmax = 1;
    double kymax = 1;
    double kzmax = 1;
    err = rms(kxmax,domain->h[0],natoms,q2);
    while (err > accuracy) {
      kxmax++;
      err = rms(kxmax,domain->h[0],natoms,q2);
    }
    err = rms(kymax,domain->h[1],natoms,q2);
    while (err > accuracy) {
      kymax++;
      err = rms(kymax,domain->h[1],natoms,q2);
    }
    err = rms(kzmax,domain->h[2]*slab_volfactor,natoms,q2);
    while (err > accuracy) {
      kzmax++;
      err = rms(kzmax,domain->h[2]*slab_volfactor,natoms,q2);
    } 
    nbox = MAX(kxmax,kymax);
    nbox = MAX(nbox,kzmax);
    double gsqxmx = unit[0]*unit[0]*kxmax*kxmax;
    double gsqymx = unit[1]*unit[1]*kymax*kymax;
    double gsqzmx = unit[2]*unit[2]*kzmax*kzmax;
    gsqmx = MAX(gsqxmx,gsqymx);
    gsqmx = MAX(gsqmx,gsqzmx);
  }
  reallocate();
  
=======
    
  //int nbox_old = nbox, nkvec_old = nkvec;
  if (accuracy>=1) {
    nbox = 0;
    error->all(FLERR,"KSpace accuracy too low"); 
  }
    
  bigint natoms = atom->natoms;
  double err;
  int kxmax = 1;
  int kymax = 1;
  int kzmax = 1;
  err = rms(kxmax,domain->h[0],natoms,q2,b2);
  while (err > accuracy) {
    kxmax++;
    err = rms(kxmax,domain->h[0],natoms,q2,b2);
  }
  err = rms(kymax,domain->h[1],natoms,q2,b2);
  while (err > accuracy) {
    kymax++;
    err = rms(kymax,domain->h[1],natoms,q2,b2);
  }
  err = rms(kzmax,domain->h[2]*slab_volfactor,natoms,q2,b2);
  while (err > accuracy) {
    kzmax++;
    err = rms(kzmax,domain->h[2]*slab_volfactor,natoms,q2,b2);
  } 
  nbox = MAX(kxmax,kymax);
  nbox = MAX(nbox,kzmax);
  double gsqxmx = unit[0]*unit[0]*kxmax*kxmax;
  double gsqymx = unit[1]*unit[1]*kymax*kymax;
  double gsqzmx = unit[2]*unit[2]*kzmax*kzmax;
  gsqmx = MAX(gsqxmx,gsqymx);
  gsqmx = MAX(gsqmx,gsqzmx);
    
  reallocate();
>>>>>>> 0a3d0816
  coefficients();					// compute coeffs
  init_coeffs();
  init_coeff_sums();
  init_self();

  if (!(first_output||comm->me)) {			// output on first
    first_output = 1;
    if (screen) fprintf(screen,
       	"  vectors: nbox = %d, nkvec = %d\n", nbox, nkvec);
    if (logfile) fprintf(logfile,
	"  vectors: nbox = %d, nkvec = %d\n", nbox, nkvec);
  }  
}

/* ----------------------------------------------------------------------
   compute RMS accuracy for a dimension
------------------------------------------------------------------------- */

<<<<<<< HEAD
double EwaldN::rms(int km, double prd, bigint natoms, double q2)
{
  double value = 2.0*q2*g_ewald/prd * 
    sqrt(1.0/(MY_PI*km*natoms)) * 
    exp(-MY_PI*MY_PI*km*km/(g_ewald*g_ewald*prd*prd));

=======
double EwaldN::rms(int km, double prd, bigint natoms, double q2, double b2)
{  
  double value = 0.0;
    
  //Coulombic 
    
  double g2 = g_ewald*g_ewald;
    
  value += 2.0*q2*g_ewald/prd * 
    sqrt(1.0/(MY_PI*km*natoms)) * 
    exp(-MY_PI*MY_PI*km*km/(g2*prd*prd));
    
  //Lennard-Jones  
    
  double g7 = g2*g2*g2*g_ewald;
    
  value += 4.0*b2*g7/3.0 * 
    sqrt(1.0/(MY_PI*natoms)) * 
    (exp(-MY_PI*MY_PI*km*km/(g2*prd*prd)) *
    (MY_PI*km/(g_ewald*prd) + 1));
    
>>>>>>> 0a3d0816
  return value;
}

void EwaldN::reallocate()				// allocate memory
{
  int ix, iy, iz;
  int nkvec_max = nkvec;
  vector h;

  nkvec = 0;						// determine size(kvec)
  int *kflag = new int[(nbox+1)*(2*nbox+1)*(2*nbox+1)];
  int *flag = kflag;

  for (ix=0; ix<=nbox; ++ix)
    for (iy=-nbox; iy<=nbox; ++iy)
      for (iz=-nbox; iz<=nbox; ++iz)
	if (!(ix||iy||iz)) *(flag++) = 0;
	else if ((!ix)&&(iy<0)) *(flag++) = 0;
	else if ((!(ix||iy))&&(iz<0)) *(flag++) = 0;	// use symmetry
	else {
	  h[0] = unit[0]*ix;
	  h[1] = unit[5]*ix+unit[1]*iy;
	  h[2] = unit[4]*ix+unit[3]*iy+unit[2]*iz;
	  if ((*(flag++) = h[0]*h[0]+h[1]*h[1]+h[2]*h[2]<=gsqmx)) ++nkvec;
	}
  
  if (nkvec>nkvec_max) {
    deallocate();					// free memory
    hvec = new hvector[nkvec];				// hvec
    bytes += (nkvec-nkvec_max)*sizeof(hvector);
    kvec = new kvector[nkvec];				// kvec
    bytes += (nkvec-nkvec_max)*sizeof(kvector);
    kenergy = new double[nkvec*nfunctions];		// kenergy
    bytes += (nkvec-nkvec_max)*nfunctions*sizeof(double);
    kvirial = new double[6*nkvec*nfunctions];		// kvirial
    bytes += 6*(nkvec-nkvec_max)*nfunctions*sizeof(double);
    cek_local = new complex[nkvec*nsums];		// cek_local
    bytes += (nkvec-nkvec_max)*nsums*sizeof(complex);
    cek_global = new complex[nkvec*nsums];		// cek_global
    bytes += (nkvec-nkvec_max)*nsums*sizeof(complex);
    nkvec_max = nkvec;
  }

  flag = kflag;						// create index and
  kvector *k = kvec;					// wave vectors
  hvector *hi = hvec;
  for (ix=0; ix<=nbox; ++ix)
    for (iy=-nbox; iy<=nbox; ++iy)
      for (iz=-nbox; iz<=nbox; ++iz)
	if (*(flag++)) {
	  hi->x = unit[0]*ix;
	  hi->y = unit[5]*ix+unit[1]*iy;
	  (hi++)->z = unit[4]*ix+unit[3]*iy+unit[2]*iz;
	  k->x = ix+nbox; k->y = iy+nbox; (k++)->z = iz+nbox; }

  delete [] kflag;
}


void EwaldN::reallocate_atoms()
{
  if (eflag_atom || vflag_atom)
    if (atom->nlocal > nmax) {
      deallocate_peratom();
      allocate_peratom();
      nmax = atom->nmax;
    }
    
  if ((nevec = atom->nmax*(2*nbox+1))<=nevec_max) return;
  delete [] ekr_local;
  ekr_local = new cvector[nevec];
  bytes += (nevec-nevec_max)*sizeof(cvector);
  nevec_max = nevec;
}


void EwaldN::allocate_peratom()				
{
  memory->create(energy_self_peratom,
      atom->nmax,EWALD_NFUNCS,"ewald/n:energy_self_peratom");
  memory->create(virial_self_peratom,
      atom->nmax,EWALD_NFUNCS,"ewald/n:virial_self_peratom");
}


void EwaldN::deallocate_peratom()			// free memory
{
  memory->destroy(energy_self_peratom);
  memory->destroy(virial_self_peratom);
}


void EwaldN::deallocate()				// free memory
{
  delete [] hvec;		hvec = NULL;
  delete [] kvec;		kvec = NULL;
  delete [] kenergy;		kenergy = NULL;
  delete [] kvirial;		kvirial = NULL;
  delete [] cek_local;		cek_local = NULL;
  delete [] cek_global;		cek_global = NULL;
}


void EwaldN::coefficients()				// set up pre-factors
{
  vector h;
  hvector *hi = hvec, *nh;
  double eta2 = 0.25/(g_ewald*g_ewald);
  double b1, b2, expb2, h1, h2, c1, c2;
  double *ke = kenergy, *kv = kvirial;
  int func0 = function[0], func12 = function[1]||function[2],
      func3 = function[3];

  for (nh = (hi = hvec)+nkvec; hi<nh; ++hi) {		// wave vectors
    memcpy(h, hi, sizeof(vector));
    expb2 = exp(-(b2 = (h2 = vec_dot(h, h))*eta2));
    if (func0) {					// qi*qj/r coeffs
      *(ke++) = c1 = expb2/h2;
      *(kv++) = c1-(c2 = 2.0*c1*(1.0+b2)/h2)*h[0]*h[0];
      *(kv++) = c1-c2*h[1]*h[1];			// lammps convention
      *(kv++) = c1-c2*h[2]*h[2];			// instead of voigt
      *(kv++) = -c2*h[1]*h[0];				
      *(kv++) = -c2*h[2]*h[0];
      *(kv++) = -c2*h[2]*h[1];
    }
    if (func12) {					// -Bij/r^6 coeffs
      b1 = sqrt(b2);					// minus sign folded
      h1 = sqrt(h2);					// into constants
      *(ke++) = c1 = -h1*h2*((c2=sqrt(MY_PI)*erfc(b1))+(0.5/b2-1.0)*expb2/b1);
      *(kv++) = c1-(c2 = 3.0*h1*(c2-expb2/b1))*h[0]*h[0];
      *(kv++) = c1-c2*h[1]*h[1];			// lammps convention
      *(kv++) = c1-c2*h[2]*h[2];			// instead of voigt
      *(kv++) = -c2*h[1]*h[0];
      *(kv++) = -c2*h[2]*h[0];
      *(kv++) = -c2*h[2]*h[1];
    }
    if (func3) {					// dipole coeffs
      *(ke++) = c1 = expb2/h2;
      *(kv++) = c1-(c2 = 2.0*c1*(1.0+b2)/h2)*h[0]*h[0];
      *(kv++) = c1-c2*h[1]*h[1];			// lammps convention
      *(kv++) = c1-c2*h[2]*h[2];			// instead of voigt
      *(kv++) = -c2*h[1]*h[0];				
      *(kv++) = -c2*h[2]*h[0];
      *(kv++) = -c2*h[2]*h[1];
    }
  }
}


void EwaldN::init_coeffs()				// local pair coeffs
{
  int tmp;
  int n = atom->ntypes;

  if (function[1]) {					// geometric 1/r^6
    double **b = (double **) force->pair->extract("B",tmp);
    delete [] B;
    B = new double[n+1];
    bytes += (n+1)*sizeof(double);
    for (int i=0; i<=n; ++i) B[i] = sqrt(fabs(b[i][i]));
  }
  if (function[2]) {					// arithmetic 1/r^6
    double **epsilon = (double **) force->pair->extract("epsilon",tmp);
    double **sigma = (double **) force->pair->extract("sigma",tmp);
    double eps_i, sigma_i, sigma_n, *bi = B = new double[7*n+7];
    double c[7] = {
      1.0, sqrt(6.0), sqrt(15.0), sqrt(20.0), sqrt(15.0), sqrt(6.0), 1.0};

    if (!(epsilon&&sigma))
      error->all(
	  FLERR,"epsilon or sigma reference not set by pair style in ewald/n");
    for (int i=0; i<=n; ++i) {
      eps_i = sqrt(epsilon[i][i]);
      sigma_i = sigma[i][i];
      sigma_n = 1.0;
      for (int j=0; j<7; ++j) {
	*(bi++) = sigma_n*eps_i*c[j]; sigma_n *= sigma_i;
      }
    }
  }
}


void EwaldN::init_coeff_sums()				// sums based on atoms
{
  if (sums) return;					// calculated only once
  sums = 1;

  Sum sum_local[EWALD_MAX_NSUMS];

  memset(sum_local, 0, EWALD_MAX_NSUMS*sizeof(Sum));
  if (function[0]) {					// 1/r
    double *q = atom->q, *qn = q+atom->nlocal;
    for (double *i=q; i<qn; ++i) {
      sum_local[0].x += i[0]; sum_local[0].x2 += i[0]*i[0]; }
  }
  if (function[1]) {					// geometric 1/r^6
    int *type = atom->type, *ntype = type+atom->nlocal;
    for (int *i=type; i<ntype; ++i) {
      sum_local[1].x += B[i[0]]; sum_local[1].x2 += B[i[0]]*B[i[0]]; }
  }
  if (function[2]) {					// arithmetic 1/r^6
    double *bi;
    int *type = atom->type, *ntype = type+atom->nlocal;
    for (int *i=type; i<ntype; ++i) {
      bi = B+7*i[0];
      sum_local[2].x2 += bi[0]*bi[6];
      for (int k=2; k<9; ++k) sum_local[k].x += *(bi++); 
    }
  }
  if (function[3]&&atom->mu) {				// dipole
    double *mu = atom->mu[0], *nmu = mu+4*atom->nlocal;
    for (double *i = mu; i < nmu; i += 4)
      sum_local[9].x2 += i[3]*i[3];
  }
  MPI_Allreduce(sum_local, sum, 2*EWALD_MAX_NSUMS, MPI_DOUBLE, MPI_SUM, world);
}


void EwaldN::init_self()
{
  double g1 = g_ewald, g2 = g1*g1, g3 = g1*g2;
  const double qscale = force->qqrd2e * scale;

  memset(energy_self, 0, EWALD_NFUNCS*sizeof(double));	// self energy
  memset(virial_self, 0, EWALD_NFUNCS*sizeof(double));

  if (function[0]) {					// 1/r
    virial_self[0] = -0.5*MY_PI*qscale/(g2*volume)*sum[0].x*sum[0].x;
    energy_self[0] = sum[0].x2*qscale*g1/sqrt(MY_PI)-virial_self[0];
  }
  if (function[1]) {					// geometric 1/r^6
    virial_self[1] = MY_PI*sqrt(MY_PI)*g3/(6.0*volume)*sum[1].x*sum[1].x;
    energy_self[1] = -sum[1].x2*g3*g3/12.0+virial_self[1];
  }
  if (function[2]) {					// arithmetic 1/r^6
    virial_self[2] = MY_PI*sqrt(MY_PI)*g3/(48.0*volume)*(sum[2].x*sum[8].x+
	sum[3].x*sum[7].x+sum[4].x*sum[6].x+0.5*sum[5].x*sum[5].x);
    energy_self[2] = -sum[2].x2*g3*g3/3.0+virial_self[2];
  }
  if (function[3]) {					// dipole
    virial_self[3] = 0;					// in surface
    energy_self[3] = sum[9].x2*mumurd2e*2.0*g3/3.0/sqrt(MY_PI)-virial_self[3];
  }
}


void EwaldN::init_self_peratom()
{
  if (!(vflag_atom || eflag_atom)) return; 

  double g1 = g_ewald, g2 = g1*g1, g3 = g1*g2;
  const double qscale = force->qqrd2e * scale;
  double *energy = energy_self_peratom[0];
  double *virial = virial_self_peratom[0];
  int nlocal = atom->nlocal;
    
  memset(energy, 0, EWALD_NFUNCS*nlocal*sizeof(double));
  memset(virial, 0, EWALD_NFUNCS*nlocal*sizeof(double));

  if (function[0]) {					// 1/r
    double *ei = energy;
    double *vi = virial;
    double ce = qscale*g1/sqrt(MY_PI);
    double cv = -0.5*MY_PI*qscale/(g2*volume);
    double *qi = atom->q, *qn = qi + nlocal;
    for (; qi < qn; qi++, vi += EWALD_NFUNCS, ei += EWALD_NFUNCS) {
      double q = *qi;
      *vi = cv*q*sum[0].x;
      *ei = ce*q*q-vi[0];
    }
  }
  if (function[1]) {					// geometric 1/r^6
    double *ei = energy+1;
    double *vi = virial+1;
    double ce = -g3*g3/12.0;
    double cv = MY_PI*sqrt(MY_PI)*g3/(6.0*volume);
    int *typei = atom->type, *typen = typei + atom->nlocal;
    for (; typei < typen; typei++, vi += EWALD_NFUNCS, ei += EWALD_NFUNCS) {
      double b = B[*typei];
      *vi = cv*b*sum[1].x;
      *ei = ce*b*b+vi[0];
    }
  }
  if (function[2]) {					// arithmetic 1/r^6
    double *bi;
    double *ei = energy+2;
    double *vi = virial+2;
    double ce = -g3*g3/3.0;
    double cv = 0.5*MY_PI*sqrt(MY_PI)*g3/(48.0*volume);
    int *typei = atom->type, *typen = typei + atom->nlocal;
    for (; typei < typen; typei++, vi += EWALD_NFUNCS, ei += EWALD_NFUNCS) {
      bi = B+7*typei[0]+7;       
      for (int k=2; k<9; ++k) *vi += cv*sum[k].x*(--bi)[0];

      /* PJV 20120225: 
         should this be this instead?  above implies an inverse dependence
	 seems to be the above way in original;  i recall having tested
	 arithmetic mixing in the conception phase, but an extra test would
	 be prudent (pattern repeats in multiple functions below)

      bi = B+7*typei[0];       
      for (int k=2; k<9; ++k) *vi += cv*sum[k].x*(bi++)[0];
      
      */

      *ei = ce*bi[0]*bi[6]+vi[0];
    }
  }
  if (function[3]&&atom->mu) {				// dipole
    double *ei = energy+3;
    double *vi = virial+3;
    double *imu = atom->mu[0], *nmu = imu+4*atom->nlocal;
    double ce = mumurd2e*2.0*g3/3.0/sqrt(MY_PI);
    for (; imu < nmu; imu += 4, vi += EWALD_NFUNCS, ei += EWALD_NFUNCS) {
      *vi = 0;						// in surface
      *ei = ce*imu[3]*imu[3]-vi[0];
    }
  }
}


/* ----------------------------------------------------------------------
   compute the EwaldN long-range force, energy, virial 
------------------------------------------------------------------------- */

void EwaldN::compute(int eflag, int vflag)
{
  if (!nbox) return;
    
  // set energy/virial flags
  // invoke allocate_peratom() if needed for first time
    
  if (eflag || vflag) ev_setup(eflag,vflag);
  else evflag = eflag_global = vflag_global = eflag_atom = vflag_atom = 0;  
    
  if (!peratom_allocate_flag && (eflag_atom || vflag_atom)) {
      allocate_peratom();
      peratom_allocate_flag = 1;
      nmax = atom->nmax;
  }
    
  reallocate_atoms();
  init_self_peratom();
  compute_ek();
  compute_force();
  compute_surface();
  compute_energy();
  compute_energy_peratom();
  compute_virial();
  compute_virial_peratom();
}


void EwaldN::compute_ek()
{
  cvector *ekr = ekr_local;
  int lbytes = (2*nbox+1)*sizeof(cvector);
  hvector *h = NULL;
  kvector *k, *nk = kvec+nkvec;
  cvector *z = new cvector[2*nbox+1];
  cvector z1, *zx, *zy, *zz, *zn = z+2*nbox;
  complex *cek, zxyz, zxy = COMPLEX_NULL, cx = COMPLEX_NULL;
  vector mui;
  double *x = atom->x[0], *xn = x+3*atom->nlocal, *q = atom->q, qi = 0.0;
  double bi = 0.0, ci[7];
  double *mu = atom->mu ? atom->mu[0] : NULL;
  int i, kx, ky, n = nkvec*nsums, *type = atom->type, tri = domain->triclinic;
  int func[EWALD_NFUNCS];

  memcpy(func, function, EWALD_NFUNCS*sizeof(int));
  memset(cek_local, 0, n*sizeof(complex));		// reset sums
  while (x<xn) {
    zx = (zy = (zz = z+nbox)+1)-2;
    C_SET(zz->x, 1, 0); C_SET(zz->y, 1, 0); C_SET(zz->z, 1, 0);	// z[0]
    if (tri) {						// triclinic z[1]
      C_ANGLE(z1.x, unit[0]*x[0]+unit[5]*x[1]+unit[4]*x[2]);
      C_ANGLE(z1.y, unit[1]*x[1]+unit[3]*x[2]);
      C_ANGLE(z1.z, x[2]*unit[2]); x += 3;
    }
    else {						// orthogonal z[1]
      C_ANGLE(z1.x, *(x++)*unit[0]);
      C_ANGLE(z1.y, *(x++)*unit[1]);
      C_ANGLE(z1.z, *(x++)*unit[2]);
    }
    for (; zz<zn; --zx, ++zy, ++zz) {			// set up z[k]=e^(ik.r)
      C_RMULT(zy->x, zz->x, z1.x);			// 3D k-vector
      C_RMULT(zy->y, zz->y, z1.y); C_CONJ(zx->y, zy->y);
      C_RMULT(zy->z, zz->z, z1.z); C_CONJ(zx->z, zy->z);
    }
    kx = ky = -1;
    cek = cek_local;
    if (func[0]) qi = *(q++);
    if (func[1]) bi = B[*type];
    if (func[2]) memcpy(ci, B+7*type[0], 7*sizeof(double));
    if (func[3]) { 
      memcpy(mui, mu, sizeof(vector));
      vec_scalar_mult(mui, mu[3]);
      mu += 4;
      h = hvec;
    }
    for (k=kvec; k<nk; ++k) {				// compute rho(k)
      if (ky!=k->y) {					// based on order in 
	if (kx!=k->x) cx = z[kx = k->x].x;		// reallocate
	C_RMULT(zxy, z[ky = k->y].y, cx);
      }
      C_RMULT(zxyz, z[k->z].z, zxy);
      if (func[0]) {
       	cek->re += zxyz.re*qi; (cek++)->im += zxyz.im*qi;
      }
      if (func[1]) {
       	cek->re += zxyz.re*bi; (cek++)->im += zxyz.im*bi;
      }
      if (func[2]) for (i=0; i<7; ++i) {
	cek->re += zxyz.re*ci[i]; (cek++)->im += zxyz.im*ci[i];
      }
      if (func[3]) {
	register double muk = mui[0]*h->x+mui[1]*h->y+mui[2]*h->z; ++h;
	cek->re += zxyz.re*muk; (cek++)->im += zxyz.im*muk;
      }
    }
    ekr = (cvector *) ((char *) memcpy(ekr, z, lbytes)+lbytes);
    ++type;
  }
  MPI_Allreduce(cek_local, cek_global, 2*n, MPI_DOUBLE, MPI_SUM, world);

  delete [] z;
}


void EwaldN::compute_force()
{
  kvector *k;
  hvector *h, *nh;
  cvector *z = ekr_local;
  vector sum[EWALD_MAX_NSUMS], mui = COMPLEX_NULL;
  complex *cek, zc, zx = COMPLEX_NULL, zxy = COMPLEX_NULL;
  double *f = atom->f[0], *fn = f+3*atom->nlocal, *q = atom->q, *t = NULL;
  double *mu = atom->mu ? atom->mu[0] : NULL;
  const double qscale = force->qqrd2e * scale;
  double *ke, c[EWALD_NFUNCS] = {
    8.0*MY_PI*qscale/volume, 2.0*MY_PI*sqrt(MY_PI)/(12.0*volume),
    2.0*MY_PI*sqrt(MY_PI)/(192.0*volume), 8.0*MY_PI*mumurd2e/volume};
  double kt = 4.0*pow(g_ewald, 3.0)/3.0/sqrt(MY_PI)/c[3];
  int i, kx, ky, lbytes = (2*nbox+1)*sizeof(cvector), *type = atom->type;
  int func[EWALD_NFUNCS];

  if (atom->torque) t = atom->torque[0];
  memcpy(func, function, EWALD_NFUNCS*sizeof(int));
  memset(sum, 0, EWALD_MAX_NSUMS*sizeof(vector));	// fj = -dE/dr =
  for (; f<fn; f+=3) {					//      -i*qj*fac*
    k = kvec;						//       Sum[conj(d)-d]
    kx = ky = -1;					// d = k*conj(ekj)*ek
    ke = kenergy;
    cek = cek_global;
    memset(sum, 0, EWALD_MAX_NSUMS*sizeof(vector));
    if (func[3]) { 
      register double di = mu[3] * c[3];
      mui[0] = di*(mu++)[0]; mui[1] = di*(mu++)[0]; mui[2] = di*(mu++)[0];
      mu++;
    }
    for (nh = (h = hvec)+nkvec; h<nh; ++h, ++k) {
      if (ky!=k->y) {					// based on order in
	if (kx!=k->x) zx = z[kx = k->x].x; 		// reallocate
	C_RMULT(zxy, z[ky = k->y].y, zx);
      }
      C_CRMULT(zc, z[k->z].z, zxy);
      if (func[0]) {					// 1/r
	register double im = *(ke++)*(zc.im*cek->re+cek->im*zc.re); ++cek;
	sum[0][0] += h->x*im; sum[0][1] += h->y*im; sum[0][2] += h->z*im;
      }
      if (func[1]) {					// geometric 1/r^6
	register double im = *(ke++)*(zc.im*cek->re+cek->im*zc.re); ++cek;
	sum[1][0] += h->x*im; sum[1][1] += h->y*im; sum[1][2] += h->z*im;
      }
      if (func[2]) {					// arithmetic 1/r^6
	register double im, c = *(ke++);
	for (i=2; i<9; ++i) {
	  im = c*(zc.im*cek->re+cek->im*zc.re); ++cek;
	  sum[i][0] += h->x*im; sum[i][1] += h->y*im; sum[i][2] += h->z*im;
	}
      }
      if (func[3]) {					// dipole
	register double im = *(ke++)*(zc.im*cek->re+
	    cek->im*zc.re)*(mui[0]*h->x+mui[1]*h->y+mui[2]*h->z); ++cek;
	sum[9][0] += h->x*im; sum[9][1] += h->y*im; sum[9][2] += h->z*im;
      }
    }
    if (func[0]) {					// 1/r
      register double qi = *(q++)*c[0];
      f[0] -= sum[0][0]*qi; f[1] -= sum[0][1]*qi; f[2] -= sum[0][2]*qi;
    }
    if (func[1]) {					// geometric 1/r^6
      register double bi = B[*type]*c[1];
      f[0] -= sum[1][0]*bi; f[1] -= sum[1][1]*bi; f[2] -= sum[1][2]*bi;
    }
    if (func[2]) {					// arithmetic 1/r^6
      register double *bi = B+7*type[0]+7;
      for (i=2; i<9; ++i) {
	register double c2 = (--bi)[0]*c[2];
	f[0] -= sum[i][0]*c2; f[1] -= sum[i][1]*c2; f[2] -= sum[i][2]*c2;
      }
    }
    if (func[3]) {					// dipole
      f[0] -= sum[9][0]; f[1] -= sum[9][1]; f[2] -= sum[9][2];
      *(t++) -= mui[1]*sum[0][2]+mui[2]*sum[0][1]-mui[0]*kt;	// torque
      *(t++) -= mui[2]*sum[0][0]+mui[0]*sum[0][2]-mui[1]*kt;
      *(t++) -= mui[0]*sum[0][1]+mui[1]*sum[0][0]-mui[2]*kt;
    }
    z = (cvector *) ((char *) z+lbytes);
    ++type;
  }
}


void EwaldN::compute_surface()
{
  if (!function[3]) return;
  if (!atom->mu) return;

  vector sum_local = VECTOR_NULL, sum_total;
  memset(sum_local, 0, sizeof(vector));
  double *i, *n, *mu = atom->mu[0];

  for (n = (i = mu) + 4*atom->nlocal; i < n; ++i) {
    register double di = i[3];
    sum_local[0] += di*(i++)[0];
    sum_local[1] += di*(i++)[0];
    sum_local[2] += di*(i++)[0];
  }
  MPI_Allreduce(sum_local, sum_total, 3, MPI_DOUBLE, MPI_SUM, world);

  energy_self[3] += virial_self[3];
  virial_self[3] =
    mumurd2e*(2.0*MY_PI*vec_dot(sum_total,sum_total)/(2.0*dielectric+1)/volume);
  energy_self[3] -= virial_self[3];

  if (!(vflag_atom || eflag_atom)) return;
 
  double *ei = energy_self_peratom[0]+3;
  double *vi = virial_self_peratom[0]+3;
  double cv = 2.0*mumurd2e*MY_PI/(2.0*dielectric+1)/volume;

  for (i = mu; i < n; i += 4, ei += EWALD_NFUNCS, vi += EWALD_NFUNCS) {
    *ei += *vi;
    *vi = cv*i[3]*(i[0]*sum_total[0]+i[1]*sum_total[1]+i[2]*sum_total[2]);
    *ei -= *vi;
  }
}


void EwaldN::compute_energy()
{
  energy = 0.0;
  if (!eflag_global) return;
  
  complex *cek = cek_global;
  double *ke = kenergy;
  const double qscale = force->qqrd2e * scale;
  double c[EWALD_NFUNCS] = {
    4.0*MY_PI*qscale/volume, 2.0*MY_PI*sqrt(MY_PI)/(24.0*volume),
    2.0*MY_PI*sqrt(MY_PI)/(192.0*volume), 4.0*MY_PI*mumurd2e/volume};
  double sum[EWALD_NFUNCS];
  int func[EWALD_NFUNCS];

  memcpy(func, function, EWALD_NFUNCS*sizeof(int));
  memset(sum, 0, EWALD_NFUNCS*sizeof(double));		// reset sums
  for (int k=0; k<nkvec; ++k) {				// sum over k vectors
    if (func[0]) {					// 1/r
      sum[0] += *(ke++)*(cek->re*cek->re+cek->im*cek->im); ++cek; }
    if (func[1]) {					// geometric 1/r^6
      sum[1] += *(ke++)*(cek->re*cek->re+cek->im*cek->im); ++cek; }
    if (func[2]) {					// arithmetic 1/r^6
      register double r =
	    (cek[0].re*cek[6].re+cek[0].im*cek[6].im)+
	    (cek[1].re*cek[5].re+cek[1].im*cek[5].im)+
	    (cek[2].re*cek[4].re+cek[2].im*cek[4].im)+
	0.5*(cek[3].re*cek[3].re+cek[3].im*cek[3].im); cek += 7;
      sum[2] += *(ke++)*r;
    }
    if (func[3]) {					// dipole
      sum[3] += *(ke++)*(cek->re*cek->re+cek->im*cek->im); ++cek; }
  }  
  for (int k=0; k<EWALD_NFUNCS; ++k) energy += c[k]*sum[k]-energy_self[k];
  if (slabflag) compute_slabcorr();
}


void EwaldN::compute_energy_peratom()
{
  if (!eflag_atom) return;
      
  kvector *k;
  hvector *h, *nh;
  cvector *z = ekr_local;
  vector  mui = VECTOR_NULL;
  double sum[EWALD_MAX_NSUMS];
  complex *cek, zc = COMPLEX_NULL, zx = COMPLEX_NULL, zxy = COMPLEX_NULL;
  double *q = atom->q;
  double *eatomj = eatom;
  double *mu = atom->mu ? atom->mu[0] : NULL;
  const double qscale = force->qqrd2e * scale;
  double *ke = kenergy;
  double c[EWALD_NFUNCS] = {
      4.0*MY_PI*qscale/volume, 2.0*MY_PI*sqrt(MY_PI)/(24.0*volume),
      2.0*MY_PI*sqrt(MY_PI)/(192.0*volume), 4.0*MY_PI*mumurd2e/volume};
  int i, kx, ky, lbytes = (2*nbox+1)*sizeof(cvector), *type = atom->type;
  int func[EWALD_NFUNCS];
  
  memcpy(func, function, EWALD_NFUNCS*sizeof(int));
  for (int j = 0; j < atom->nlocal; j++, ++eatomj) {
    k = kvec;						
    kx = ky = -1;					
    ke = kenergy;
    cek = cek_global;
    memset(sum, 0, EWALD_MAX_NSUMS*sizeof(double));
    if (func[3]) { 
      register double di = mu[3] * c[3];
      mui[0] = di*(mu++)[0]; mui[1] = di*(mu++)[0]; mui[2] = di*(mu++)[0];
      mu++;
    }
    for (nh = (h = hvec)+nkvec; h<nh; ++h, ++k) {
      if (ky!=k->y) {					// based on order in
	if (kx!=k->x) zx = z[kx = k->x].x; 		// reallocate
	C_RMULT(zxy, z[ky = k->y].y, zx);
      }
      C_CRMULT(zc, z[k->z].z, zxy);
      if (func[0]) {					// 1/r
	sum[0] += *(ke++)*(cek->re*zc.re - cek->im*zc.im); ++cek; }
      if (func[1]) {					// geometric 1/r^6
	sum[1] += *(ke++)*(cek->re*zc.re - cek->im*zc.im); ++cek; }
      if (func[2]) {					// arithmetic 1/r^6
	register double im, c = *(ke++);
	for (i=2; i<9; ++i) {
	  im = c*(cek->re*zc.re - cek->im*zc.im); ++cek;
	  sum[i] += im;
	}
      }
      if (func[3]) {					// dipole
	sum[9] += *(ke++)*(cek->re*zc.re +
		  cek->im*zc.im)*(mui[0]*h->x+mui[1]*h->y+mui[2]*h->z); ++cek;
      }
    }
    
    if (func[0]) {					// 1/r
      register double qj = *(q++)*c[0];
      *eatomj += sum[0]*qj - energy_self_peratom[j][0];
    }
    if (func[1]) {					// geometric 1/r^6
      register double bj = B[*type]*c[1];
      *eatomj += sum[1]*bj - energy_self_peratom[j][1];
    }
    if (func[2]) {					// arithmetic 1/r^6
      register double *bj = B+7*type[0]+7;
      for (i=2; i<9; ++i) {
	register double c2 = (--bj)[0]*c[2];
	*eatomj += 0.5*sum[i]*c2;
      }  
      *eatomj -= energy_self_peratom[j][2];           
    }
    if (func[3]) {					// dipole
      *eatomj += sum[9] - energy_self_peratom[j][3];
    }
    z = (cvector *) ((char *) z+lbytes);
    ++type;   
  }
}


#define swap(a, b) { register double t = a; a= b; b = t; }

void EwaldN::compute_virial()
{
  memset(virial, 0, sizeof(shape));
  if (!vflag_global) return;

  complex *cek = cek_global;
  double *kv = kvirial;
  const double qscale = force->qqrd2e * scale;
  double c[EWALD_NFUNCS] = {
    4.0*MY_PI*qscale/volume, 2.0*MY_PI*sqrt(MY_PI)/(24.0*volume),
    2.0*MY_PI*sqrt(MY_PI)/(192.0*volume), 4.0*MY_PI*mumurd2e/volume};
  shape sum[EWALD_NFUNCS];
  int func[EWALD_NFUNCS];

  memcpy(func, function, EWALD_NFUNCS*sizeof(int));
  memset(sum, 0, EWALD_NFUNCS*sizeof(shape));
  for (int k=0; k<nkvec; ++k) {				// sum over k vectors
    if (func[0]) { 					// 1/r
      register double r = cek->re*cek->re+cek->im*cek->im; ++cek;
      sum[0][0] += *(kv++)*r; sum[0][1] += *(kv++)*r; sum[0][2] += *(kv++)*r;
      sum[0][3] += *(kv++)*r; sum[0][4] += *(kv++)*r; sum[0][5] += *(kv++)*r;
    }
    if (func[1]) {					// geometric 1/r^6
      register double r = cek->re*cek->re+cek->im*cek->im; ++cek;
      sum[1][0] += *(kv++)*r; sum[1][1] += *(kv++)*r; sum[1][2] += *(kv++)*r;
      sum[1][3] += *(kv++)*r; sum[1][4] += *(kv++)*r; sum[1][5] += *(kv++)*r;
    }
    if (func[2]) {					// arithmetic 1/r^6
      register double r =
	    (cek[0].re*cek[6].re+cek[0].im*cek[6].im)+
	    (cek[1].re*cek[5].re+cek[1].im*cek[5].im)+
	    (cek[2].re*cek[4].re+cek[2].im*cek[4].im)+
	0.5*(cek[3].re*cek[3].re+cek[3].im*cek[3].im); cek += 7;
      sum[2][0] += *(kv++)*r; sum[2][1] += *(kv++)*r; sum[2][2] += *(kv++)*r;
      sum[2][3] += *(kv++)*r; sum[2][4] += *(kv++)*r; sum[2][5] += *(kv++)*r;
    }
    if (func[3]) {
      register double r = cek->re*cek->re+cek->im*cek->im; ++cek;
      sum[3][0] += *(kv++)*r; sum[3][1] += *(kv++)*r; sum[3][2] += *(kv++)*r;
      sum[3][3] += *(kv++)*r; sum[3][4] += *(kv++)*r; sum[3][5] += *(kv++)*r;
    }
  }
  for (int k=0; k<EWALD_NFUNCS; ++k)
    if (func[k]) {
      shape self = {virial_self[k], virial_self[k], virial_self[k], 0, 0, 0};
      shape_scalar_mult(sum[k], c[k]);
      shape_add(virial, sum[k]);
      shape_subtr(virial, self);
    }
}

void EwaldN::compute_virial_peratom()
{
  if (!vflag_atom) return;
      
  kvector *k;
  hvector *h, *nh;
  cvector *z = ekr_local;
  vector  mui = VECTOR_NULL;
  complex *cek, zc = COMPLEX_NULL, zx = COMPLEX_NULL, zxy = COMPLEX_NULL;
  double *kv;
  double *q = atom->q;
  double *vatomj = vatom[0];
  double *mu = atom->mu ? atom->mu[0] : NULL;
  const double qscale = force->qqrd2e * scale;
  double c[EWALD_NFUNCS] = {
    4.0*MY_PI*qscale/volume, 2.0*MY_PI*sqrt(MY_PI)/(24.0*volume),
    2.0*MY_PI*sqrt(MY_PI)/(192.0*volume), 4.0*MY_PI*mumurd2e/volume};
  shape sum[EWALD_MAX_NSUMS];
  int func[EWALD_NFUNCS];

  memcpy(func, function, EWALD_NFUNCS*sizeof(int));
  int i, kx, ky, lbytes = (2*nbox+1)*sizeof(cvector), *type = atom->type;
  for (int j = 0; j < atom->nlocal; j++, vatomj += 6) {					
    k = kvec;						
    kx = ky = -1;					
    kv = kvirial;
    cek = cek_global;
    memset(sum, 0, EWALD_MAX_NSUMS*sizeof(shape));
    if (func[3]) { 
      register double di = mu[3] * c[3];
      mui[0] = di*(mu++)[0]; mui[1] = di*(mu++)[1]; mui[2] = di*(mu++)[2];
      mu++;
    }
    for (nh = (h = hvec)+nkvec; h<nh; ++h, ++k) {
      if (ky!=k->y) {					// based on order in
	  if (kx!=k->x) zx = z[kx = k->x].x; 		// reallocate
	  C_RMULT(zxy, z[ky = k->y].y, zx);
      }
      C_CRMULT(zc, z[k->z].z, zxy);
      if (func[0]) {					// 1/r
	  register double r = cek->re*zc.re - cek->im*zc.im; ++cek;
	  sum[0][0] += *(kv++)*r;
	  sum[0][1] += *(kv++)*r;
	  sum[0][2] += *(kv++)*r;
	  sum[0][3] += *(kv++)*r;
	  sum[0][4] += *(kv++)*r;
	  sum[0][5] += *(kv++)*r;
      }
      if (func[1]) {					// geometric 1/r^6
	  register double r = cek->re*zc.re - cek->im*zc.im; ++cek;
	  sum[1][0] += *(kv++)*r;
	  sum[1][1] += *(kv++)*r;
	  sum[1][2] += *(kv++)*r;
	  sum[1][3] += *(kv++)*r;
	  sum[1][4] += *(kv++)*r;
	  sum[1][5] += *(kv++)*r;
      }
      if (func[2]) {					// arithmetic 1/r^6
	register double r;
	for (i=2; i<9; ++i) {
	  r = cek->re*zc.re - cek->im*zc.im; ++cek;
	  sum[i][0] += *(kv++)*r;
	  sum[i][1] += *(kv++)*r;
	  sum[i][2] += *(kv++)*r;
	  sum[i][3] += *(kv++)*r;
	  sum[i][4] += *(kv++)*r;
	  sum[i][5] += *(kv++)*r;
      kv -= 6;
	}
    kv += 6;
      }
      if (func[3]) {					// dipole
	 register double
	   r = (cek->re*zc.re - cek->im*zc.im)
	      *(mui[0]*h->x+mui[1]*h->y+mui[2]*h->z); ++cek;
	 sum[9][0] += *(kv++)*r;
	 sum[9][1] += *(kv++)*r;
	 sum[9][2] += *(kv++)*r;
	 sum[9][3] += *(kv++)*r;
	 sum[9][4] += *(kv++)*r;
	 sum[9][5] += *(kv++)*r;
      }
    }
		
    if (func[0]) {					// 1/r
      register double qi = *(q++)*c[0];
      for (int n = 0; n < 6; n++) vatomj[n] += sum[0][n]*qi;
    }
    if (func[1]) {					// geometric 1/r^6
      register double bi = B[*type]*c[1];
      for (int n = 0; n < 6; n++) vatomj[n] += sum[1][n]*bi;
    }
    if (func[2]) {					// arithmetic 1/r^6
      register double *bj = B+7*type[0]+7;
      for (i=2; i<9; ++i) {
	register double c2 = (--bj)[0]*c[2];
	for (int n = 0; n < 6; n++) vatomj[n] += 0.5*sum[i][n]*c2;
      }
    }
    if (func[3]) {					// dipole
      for (int n = 0; n < 6; n++) vatomj[n] += sum[9][n];
    }

    for (int k=0; k<EWALD_NFUNCS; ++k) {
      if (func[k]) {
	for (int n = 0; n < 3; n++) vatomj[n] -= virial_self_peratom[j][k]; 
      }
    }
    
    z = (cvector *) ((char *) z+lbytes);
    ++type;
  }
}


/* ----------------------------------------------------------------------
   Slab-geometry correction term to dampen inter-slab interactions between
   periodically repeating slabs.  Yields good approximation to 2-D EwaldN if 
   adequate empty space is left between repeating slabs (J. Chem. Phys. 
   111, 3155).  Slabs defined here to be parallel to the xy plane. 
------------------------------------------------------------------------- */

void EwaldN::compute_slabcorr()
{
  // compute local contribution to global dipole moment
  
  double *q = atom->q;
  double **x = atom->x;
  int nlocal = atom->nlocal;
  
  double dipole = 0.0;
  for (int i = 0; i < nlocal; i++) dipole += q[i]*x[i][2];
  
  // sum local contributions to get global dipole moment
  
  double dipole_all;
  MPI_Allreduce(&dipole,&dipole_all,1,MPI_DOUBLE,MPI_SUM,world);
  
  // compute corrections
  
  const double e_slabcorr = 2.0*MY_PI*dipole_all*dipole_all/volume;
  const double qscale = force->qqrd2e * scale;
  
  if (eflag_global) energy += qscale * e_slabcorr;
  
  // per-atom energy
  
  if (eflag_atom) {
    double efact = 2.0*MY_PI*dipole_all/volume; 
    for (int i = 0; i < nlocal; i++) eatom[i] += qscale * q[i]*x[i][2]*efact;
  }
  
  // add on force corrections
  
  double ffact = -4.0*MY_PI*dipole_all/volume; 
  double **f = atom->f;
  
  for (int i = 0; i < nlocal; i++) f[i][2] += qscale * q[i]*ffact;
}
<<<<<<< HEAD
=======

/* ----------------------------------------------------------------------
  Newton solver used to find g_ewald for LJ systems
 ------------------------------------------------------------------------- */

double EwaldN::NewtonSolve(double x, double Rc, bigint natoms, double vol, double b2)
{
  double dx,tol;
  int maxit;

  maxit = 10000; //Maximum number of iterations
  tol = 0.00001; //Convergence tolerance
        
  //Begin algorithm
  
  for (int i = 0; i < maxit; i++) {
    dx = f(x,Rc,natoms,vol,b2) / derivf(x,Rc,natoms,vol,b2); 
    x = x - dx; //Update x
    if (fabs(dx) < tol) return x;
  }
  return -1;
}

/* ----------------------------------------------------------------------
 Calculate f(x)
 ------------------------------------------------------------------------- */

double EwaldN::f(double x, double Rc, bigint natoms, double vol, double b2)
{
  double a = Rc*x;
  double f = (4.0*MY_PI*b2*pow(x,4)/vol/sqrt(natoms)*erfc(a) *
    (6.0*pow(a,-5.0) + 6.0*pow(a,-3.0) + 3.0/a + a) - accuracy);
  return f;
}

/* ----------------------------------------------------------------------
 Calculate numerical derivative f'(x)
 ------------------------------------------------------------------------- */
            
double EwaldN::derivf(double x, double Rc, bigint natoms, double vol, double b2)
{  
  double h = 0.000001;  //Derivative step-size
  return (f(x + h,Rc,natoms,vol,b2) - f(x,Rc,natoms,vol,b2)) / h;
}       
>>>>>>> 0a3d0816
<|MERGE_RESOLUTION|>--- conflicted
+++ resolved
@@ -61,11 +61,8 @@
   energy_self_peratom = NULL;
   virial_self_peratom = NULL;
   nmax = 0;
-<<<<<<< HEAD
-=======
   q2 = 0;
   b2 = 0;
->>>>>>> 0a3d0816
 }
 
 EwaldN::~EwaldN()
@@ -136,48 +133,6 @@
       nfunctions += function[k] = 1;
       nsums += n[k];
     }
-<<<<<<< HEAD
-  
-  double qsum, qsqsum;
-  qsum = qsqsum = 0.0;
-  for (int i = 0; i < atom->nlocal; i++) {
-    qsum += atom->q[i];
-    qsqsum += atom->q[i]*atom->q[i];
-  }
-
-  double qsum_tmp;
-  MPI_Allreduce(&qsum,&qsum_tmp,1,MPI_DOUBLE,MPI_SUM,world);
-  qsum = qsum_tmp;
-  MPI_Allreduce(&qsqsum,&qsum_tmp,1,MPI_DOUBLE,MPI_SUM,world);
-  qsqsum = qsum_tmp;
-
-  if (qsqsum == 0.0)
-    error->all(FLERR,"Cannot use kspace solver on system with no charge");
-  if (fabs(qsum) > SMALL && comm->me == 0) {
-    char str[128];
-    sprintf(str,"System is not charge neutral, net charge = %g",qsum);
-    error->warning(FLERR,str);
-  }
-
-  // set accuracy (force units) from accuracy_relative or accuracy_absolute
-  
-  if (accuracy_absolute >= 0.0) accuracy = accuracy_absolute;
-  else accuracy = accuracy_relative * two_charge_force;
-  
-  // setup K-space resolution
-
-  q2 = qsqsum * force->qqrd2e / force->dielectric;
-  bigint natoms = atom->natoms;
-  
-  g_ewald = sqrt(-log(accuracy*sqrt(natoms*(*cutoff)*shape_det(domain->h)) / 
-                      (2.0*q2))) / *cutoff;
-
-  if (!comm->me) {					// output results
-    if (screen) fprintf(screen, "  G vector = %g\n", g_ewald);
-    if (logfile) fprintf(logfile, "  G vector = %g\n", g_ewald);
-  }
-    
-=======
     
     
   g_ewald = 0;
@@ -248,7 +203,6 @@
   }  
     
     
->>>>>>> 0a3d0816
   deallocate_peratom();
   peratom_allocate_flag = 0;
 }
@@ -264,42 +218,6 @@
   memcpy(unit, domain->h_inv, sizeof(shape));		// wave vector units
   shape_scalar_mult(unit, 2.0*MY_PI);
   unit[2] /= slab_volfactor;
-<<<<<<< HEAD
-
-  //int nbox_old = nbox, nkvec_old = nkvec;
-  if (accuracy>=1) nbox = 0;
-  else {
-    bigint natoms = atom->natoms;
-    double err;
-    double kxmax = 1;
-    double kymax = 1;
-    double kzmax = 1;
-    err = rms(kxmax,domain->h[0],natoms,q2);
-    while (err > accuracy) {
-      kxmax++;
-      err = rms(kxmax,domain->h[0],natoms,q2);
-    }
-    err = rms(kymax,domain->h[1],natoms,q2);
-    while (err > accuracy) {
-      kymax++;
-      err = rms(kymax,domain->h[1],natoms,q2);
-    }
-    err = rms(kzmax,domain->h[2]*slab_volfactor,natoms,q2);
-    while (err > accuracy) {
-      kzmax++;
-      err = rms(kzmax,domain->h[2]*slab_volfactor,natoms,q2);
-    } 
-    nbox = MAX(kxmax,kymax);
-    nbox = MAX(nbox,kzmax);
-    double gsqxmx = unit[0]*unit[0]*kxmax*kxmax;
-    double gsqymx = unit[1]*unit[1]*kymax*kymax;
-    double gsqzmx = unit[2]*unit[2]*kzmax*kzmax;
-    gsqmx = MAX(gsqxmx,gsqymx);
-    gsqmx = MAX(gsqmx,gsqzmx);
-  }
-  reallocate();
-  
-=======
     
   //int nbox_old = nbox, nkvec_old = nkvec;
   if (accuracy>=1) {
@@ -336,7 +254,6 @@
   gsqmx = MAX(gsqmx,gsqzmx);
     
   reallocate();
->>>>>>> 0a3d0816
   coefficients();					// compute coeffs
   init_coeffs();
   init_coeff_sums();
@@ -355,14 +272,6 @@
    compute RMS accuracy for a dimension
 ------------------------------------------------------------------------- */
 
-<<<<<<< HEAD
-double EwaldN::rms(int km, double prd, bigint natoms, double q2)
-{
-  double value = 2.0*q2*g_ewald/prd * 
-    sqrt(1.0/(MY_PI*km*natoms)) * 
-    exp(-MY_PI*MY_PI*km*km/(g_ewald*g_ewald*prd*prd));
-
-=======
 double EwaldN::rms(int km, double prd, bigint natoms, double q2, double b2)
 {  
   double value = 0.0;
@@ -384,7 +293,6 @@
     (exp(-MY_PI*MY_PI*km*km/(g2*prd*prd)) *
     (MY_PI*km/(g_ewald*prd) + 1));
     
->>>>>>> 0a3d0816
   return value;
 }
 
@@ -1266,8 +1174,6 @@
   
   for (int i = 0; i < nlocal; i++) f[i][2] += qscale * q[i]*ffact;
 }
-<<<<<<< HEAD
-=======
 
 /* ----------------------------------------------------------------------
   Newton solver used to find g_ewald for LJ systems
@@ -1312,4 +1218,3 @@
   double h = 0.000001;  //Derivative step-size
   return (f(x + h,Rc,natoms,vol,b2) - f(x,Rc,natoms,vol,b2)) / h;
 }       
->>>>>>> 0a3d0816
