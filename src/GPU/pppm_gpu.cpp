--- conflicted
+++ resolved
@@ -179,13 +179,8 @@
 
   // calculate the force on my particles
 
-<<<<<<< HEAD
-  FFT_SCALAR qqrd2e_scale=force->qqrd2e*scale;
-  PPPM_GPU_API(interp)(qqrd2e_scale);
-=======
   FFT_SCALAR qscale = force->qqrd2e * scale;
   PPPM_GPU_API(interp)(qscale);
->>>>>>> 5a968ac6
 
   // sum energy across procs and add in volume-dependent term
 
@@ -197,11 +192,7 @@
     energy *= 0.5*volume;
     energy -= g_ewald*qsqsum/1.772453851 +
       MY_PI2*qsum*qsum / (g_ewald*g_ewald*volume);
-<<<<<<< HEAD
-    energy *= force->qqrd2e*scale;
-=======
     energy *= qscale;
->>>>>>> 5a968ac6
   }
 
   // sum virial across procs
@@ -209,11 +200,7 @@
   if (vflag) {
     double virial_all[6];
     MPI_Allreduce(virial,virial_all,6,MPI_DOUBLE,MPI_SUM,world);
-<<<<<<< HEAD
-    for (i = 0; i < 6; i++) virial[i] = 0.5*force->qqrd2e*scale*volume*virial_all[i];
-=======
     for (i = 0; i < 6; i++) virial[i] = 0.5*qscale*volume*virial_all[i];
->>>>>>> 5a968ac6
   }
 
   // 2d slab correction
