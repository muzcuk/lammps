/* ----------------------------------------------------------------------
   LAMMPS - Large-scale Atomic/Molecular Massively Parallel Simulator
   http://lammps.sandia.gov, Sandia National Laboratories
   Steve Plimpton, sjplimp@sandia.gov

   Copyright (2003) Sandia Corporation.  Under the terms of Contract
   DE-AC04-94AL85000 with Sandia Corporation, the U.S. Government retains
   certain rights in this software.  This software is distributed under 
   the GNU General Public License.

   See the README file in the top-level LAMMPS directory.
------------------------------------------------------------------------- */
 
/* ----------------------------------------------------------------------
   Contributing authors: Mike Brown (ORNL), brownw@ornl.gov
------------------------------------------------------------------------- */

#include <iostream>
#include <cassert>
#include <math.h>

#include "ljcl_cut_gpu_memory.h"

using namespace std;

static LJCL_GPU_Memory<PRECISION,ACC_PRECISION> LJCLMF;

// ---------------------------------------------------------------------------
// Allocate memory on host and device and copy constants to device
// ---------------------------------------------------------------------------
bool ljcl_gpu_init(const int ntypes, double **cutsq, double **host_lj1,
                   double **host_lj2, double **host_lj3, double **host_lj4,
                   double **offset, double *special_lj, const int inum,
                   const int nall, const int max_nbors, const int maxspecial,
                   const double cell_size, int &gpu_mode, FILE *screen,
                   double **host_cut_ljsq, double host_cut_coulsq,
                   double *host_special_coul, const double qqrd2e,
                   const double g_ewald) {
  LJCLMF.clear();
  gpu_mode=LJCLMF.device->gpu_mode();
  double gpu_split=LJCLMF.device->particle_split();
  int first_gpu=LJCLMF.device->first_device();
  int last_gpu=LJCLMF.device->last_device();
  MPI_Comm world=LJCLMF.device->world();
  int world_me=LJCLMF.device->world_me();
  int gpu_rank=LJCLMF.device->gpu_rank();
  int procs_per_gpu=LJCLMF.device->procs_per_gpu();

  LJCLMF.device->init_message(screen,"lj/cut/coul/long",first_gpu,last_gpu);

  bool message=false;
  if (LJCLMF.device->replica_me()==0 && screen)
    message=true;

  if (message) {
    fprintf(screen,"Initializing GPU and compiling on process 0...");
    fflush(screen);
  }

  if (world_me==0) {
    bool init_ok=LJCLMF.init(ntypes, cutsq, host_lj1, host_lj2, host_lj3,
                            host_lj4, offset, special_lj, inum, nall, 300,
                            maxspecial, cell_size, gpu_split, screen,
                            host_cut_ljsq, host_cut_coulsq, host_special_coul,
                            qqrd2e,g_ewald);
    if (!init_ok)
      return false;
  }

<<<<<<< HEAD
  MPI_Barrier(world);
=======
  LJCLMF.device->world_barrier();
>>>>>>> a499b284
  if (message)
    fprintf(screen,"Done.\n");

  for (int i=0; i<procs_per_gpu; i++) {
    if (message) {
      if (last_gpu-first_gpu==0)
        fprintf(screen,"Initializing GPU %d on core %d...",first_gpu,i);
      else
        fprintf(screen,"Initializing GPUs %d-%d on core %d...",first_gpu,
                last_gpu,i);
      fflush(screen);
    }
    if (gpu_rank==i && world_me!=0) {
      bool init_ok=LJCLMF.init(ntypes, cutsq, host_lj1, host_lj2, host_lj3,
                              host_lj4, offset, special_lj, inum, nall, 300,
                              maxspecial, cell_size, gpu_split,
			      screen, host_cut_ljsq, host_cut_coulsq,
                              host_special_coul, qqrd2e, g_ewald);
      if (!init_ok)
        return false;
    }
    LJCLMF.device->gpu_barrier();
    if (message) 
      fprintf(screen,"Done.\n");
  }
  if (message)
    fprintf(screen,"\n");
  return true;
}

void ljcl_gpu_clear() {
  LJCLMF.clear();
}

int * ljcl_gpu_compute_n(const int timestep, const int ago, const int inum_full,
                         const int nall, double **host_x, int *host_type,
                         double *boxlo, double *boxhi, int *tag, int **nspecial, 
                         int **special, const bool eflag, const bool vflag,
                         const bool eatom, const bool vatom, int &host_start,
                         const double cpu_time, bool &success, double *host_q) {
  return LJCLMF.compute(timestep, ago, inum_full, nall, host_x, host_type, boxlo,
                        boxhi, tag, nspecial, special, eflag, vflag, eatom,
                        vatom, host_start, cpu_time, success, host_q);
}  
			
void ljcl_gpu_compute(const int timestep, const int ago, const int inum_full,
	 	     const int nall, double **host_x, int *host_type,
                     int *ilist, int *numj, int **firstneigh,
		     const bool eflag, const bool vflag, const bool eatom,
                     const bool vatom, int &host_start, const double cpu_time,
                     bool &success, double *host_q) {
  LJCLMF.compute(timestep,ago,inum_full,nall,host_x,host_type,ilist,numj,
                firstneigh,eflag,vflag,eatom,vatom,host_start,cpu_time,success,
                host_q);
}

double ljcl_gpu_bytes() {
  return LJCLMF.host_memory_usage();
}

<|MERGE_RESOLUTION|>--- conflicted
+++ resolved
@@ -41,7 +41,6 @@
   double gpu_split=LJCLMF.device->particle_split();
   int first_gpu=LJCLMF.device->first_device();
   int last_gpu=LJCLMF.device->last_device();
-  MPI_Comm world=LJCLMF.device->world();
   int world_me=LJCLMF.device->world_me();
   int gpu_rank=LJCLMF.device->gpu_rank();
   int procs_per_gpu=LJCLMF.device->procs_per_gpu();
@@ -67,11 +66,7 @@
       return false;
   }
 
-<<<<<<< HEAD
-  MPI_Barrier(world);
-=======
   LJCLMF.device->world_barrier();
->>>>>>> a499b284
   if (message)
     fprintf(screen,"Done.\n");
 
