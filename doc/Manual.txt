--- conflicted
+++ resolved
@@ -18,13 +18,8 @@
 
 <H1></H1>
 
-<<<<<<< HEAD
 LAMMPS-ICMS Documentation :c,h3
-10 Mar 2014 version :c,h4
-=======
-LAMMPS Documentation :c,h3
 12 Mar 2014 version :c,h4
->>>>>>> d2bbbcef
 
 Version info: :h4
 
