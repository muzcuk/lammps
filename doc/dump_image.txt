--- conflicted
+++ resolved
@@ -11,19 +11,11 @@
 
 [Syntax:]
 
-<<<<<<< HEAD
-dump ID group-ID image-or-movie N file color diameter keyword value ... :pre
-
-ID = user-assigned name for the dump :ulb,l
-group-ID = ID of the group of atoms to be imaged :l
-image-or-movie = style of dump command (other styles {atom} or {cfg} or {dcd} or {xtc} or {xyz} or {local} or {custom} are discussed on the "dump"_dump.html doc page) :l
-=======
 dump ID group-ID style N file color diameter keyword value ... :pre
 
 ID = user-assigned name for the dump :ulb,l
 group-ID = ID of the group of atoms to be imaged :l
 style = {image} or {movie} = style of dump command (other styles {atom} or {cfg} or {dcd} or {xtc} or {xyz} or {local} or {custom} are discussed on the "dump"_dump.html doc page) :l
->>>>>>> 661c056c
 N = dump every this many timesteps :l
 file = name of file to write image to :l
 color = atom attribute that determines color of each atom :l
@@ -73,35 +65,16 @@
 
 [Examples:]
 
-<<<<<<< HEAD
-dump d0 all image 100 dump.*.jpg type type :pre
-dump d1 mobile image 500 snap.*.png element element ssao yes 4539 0.6 :pre
-dump d2 all image 200 img-*.ppm type type zoom 2.5 adiam 1.5 size 1280 720 :pre
-dump m0 all movie 1000 movie.mpg type type size 640 480 :pre
-dump m1 all movie 1000 movie.avi type type size 640 480 :pre
-=======
 dump d0 all image 100 dump.*.jpg type type
 dump d1 mobile image 500 snap.*.png element element ssao yes 4539 0.6
 dump d2 all image 200 img-*.ppm type type zoom 2.5 adiam 1.5 size 1280 720
 dump m0 all movie 1000 movie.mpg type type size 640 480
 dump m1 all movie 1000 movie.avi type type size 640 480
->>>>>>> 661c056c
 dump m2 all movie 100 movie.m4v type type zoom 1.8 adiam v_value size 1280 720 :pre
 
 [Description:]
 
 Dump a high-quality rendered image of the atom configuration every N
-<<<<<<< HEAD
-timesteps and save it either a JPG or PNG, or PPM file or compress it
-into a movie.  The options for this command as well as the
-"dump_modify"_dump_modify.html command control what is included in the
-image or movie and how it appears. A series of such images can easily
-be manually converted into an animated movie of your simulation or the
-process can be automated without writing the intermediate files using
-the dump movie style; see further details below.
-Other dump styles store snapshots of numerical data asociated with atoms
-in various formats, as discussed on the "dump"_dump.html doc page.
-=======
 timesteps and save the images either as a sequence of JPG or PNG, or
 PPM files, or as a single movie file.  The options for this command as
 well as the "dump_modify"_dump_modify.html command control what is
@@ -117,7 +90,6 @@
 has been run, using the "rerun"_rerun.html command to read snapshots
 from an existing dump file, and using these dump commands in the rerun
 script to generate the images/movie.
->>>>>>> 661c056c
 
 Here are two sample images, rendered as 1024x1024 JPG files.  Click to
 see the full-size images:
@@ -150,19 +122,11 @@
 Additional settings of the movie compression like bitrate and
 framerate can be set using the "dump_modify"_dump_modify.html command.
 
-<<<<<<< HEAD
-To write out JPEG and PNG format files, you must build LAMMPS
-with support for the corresponding JPEG or PNG library. To convert images
-into movies, LAMMPS has to be compiled with the -DLAMMPS_FFMPEG flag. See
-"this section"_Section_start.html#start_2_4 of the manual for instructions
-on how to do this.
-=======
 To write out JPEG and PNG format files, you must build LAMMPS with
 support for the corresponding JPEG or PNG library. To convert images
 into movies, LAMMPS has to be compiled with the -DLAMMPS_FFMPEG
 flag. See "this section"_Section_start.html#start_2_4 of the manual
 for instructions on how to do this.
->>>>>>> 661c056c
 
 IMPORTANT NOTE: Because periodic boundary conditions are enforced only
 on timesteps when neighbor lists are rebuilt, the coordinates of an
@@ -448,25 +412,6 @@
 
 b) Use QuickTime. :l
 
-<<<<<<< HEAD
-Select "Open Image Sequence" under the File menu
-Load the images into QuickTime to animate them
-Select "Export" under the File menu
-Save the movie as a QuickTime movie (*.mov) or in another format.
-QuickTime can generate very high quality and efficiently compressed
-movie files. Some of the supported formats require to buy a license
-and some are not readable on all platforms until specific runtime
-libraries are installed.
-
-c) Use FFmpeg  :ule,l
-
-FFmpeg is a command line tool that is available on many platforms
-and allows extremely flexible encoding and decoding of movies.
-
-cat snap.*.jpg | ffmpeg -y -f image2pipe -c:v mjpeg -i - -b:v 2000k movie.m4v
-cat snap.*.ppm | ffmpeg -y -f image2pipe -c:v ppm -i - -b:v 2400k movie.avi :pre
-
-=======
 Select "Open Image Sequence" under the File menu Load the images into
 QuickTime to animate them Select "Export" under the File menu Save the
 movie as a QuickTime movie (*.mov) or in another format.  QuickTime
@@ -483,7 +428,6 @@
 cat snap.*.jpg | ffmpeg -y -f image2pipe -c:v mjpeg -i - -b:v 2000k movie.m4v
 cat snap.*.ppm | ffmpeg -y -f image2pipe -c:v ppm -i - -b:v 2400k movie.avi :pre
 
->>>>>>> 661c056c
 Frontends for FFmpeg exist for multiple platforms. For more
 information see the "FFmpeg homepage"_http://www.ffmpeg.org/
 
@@ -496,15 +440,9 @@
 Select "Open File" under the File menu
 Load the animated GIF file
 
-<<<<<<< HEAD
-b) Use the freely available mplayer or ffplays tool to view
-a movie. Both are available for multiple OSes and support a
-large variety of file formats and decoders. :l
-=======
 b) Use the freely available mplayer or ffplay tool to view a
 movie. Both are available for multiple OSes and support a large
 variety of file formats and decoders. :l
->>>>>>> 661c056c
 
 % mplayer foo.mpg 
 % ffplay bar.avi :pre
@@ -516,19 +454,11 @@
 a = animate("foo*.jpg") :pre
 
 d) QuickTime and other Windows- or MacOS-based media players can
-<<<<<<< HEAD
-obviously play movie files directly. Similarly the corresponding
-tools bundled with Linux desktop environments, however, due to 
-licensing issues of some of the file formats, some formats may
-require installing additional libraries, purchasing a license,
-or are not supported. :ule,l
-=======
 obviously play movie files directly. Similarly the corresponding tools
 bundled with Linux desktop environments, however, due to licensing
 issues of some of the file formats, some formats may require
 installing additional libraries, purchasing a license, or are not
 supported. :ule,l
->>>>>>> 661c056c
 
 :line
 
@@ -540,19 +470,6 @@
 
 [Restrictions:]
 
-<<<<<<< HEAD
-To write JPG images, you must use the -DLAMMPS_JPEG switch when building
-LAMMPS and link with a JPEG library. To write PNG images, you must 
-use the -DLAMMPS_PNG switch when building LAMMPS and link with a PNG library.
-
-To write {movie} dumps, you must use the -DLAMMPS_FFMPEG switch when
-building LAMMPS and have the FFmpeg executable available on the machine
-where LAMMPS is being run.
-
-See the "Making LAMMPS"_Section_start.html#start_2_4 section of the
-documentation for details on how to configure and compile optional
-in LAMMPS.
-=======
 To write JPG images, you must use the -DLAMMPS_JPEG switch when
 building LAMMPS and link with a JPEG library. To write PNG images, you
 must use the -DLAMMPS_PNG switch when building LAMMPS and link with a
@@ -565,7 +482,6 @@
 See the "Making LAMMPS"_Section_start.html#start_2_4 section of the
 documentation for details on how to configure and compile optional in
 LAMMPS.
->>>>>>> 661c056c
 
 [Related commands:]
 
