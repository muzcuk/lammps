--- conflicted
+++ resolved
@@ -32,19 +32,10 @@
     # if name = "g++", load liblmp_g++.so
     
     try:
-<<<<<<< HEAD
-      self.lib = CDLL(os.path.join(LOCATION, "_lammps.so"))
-    except:
-      try:
-        self.lib = CDLL(os.path.join(LOCATION, "_lammps_serial.so"))
-      except:
-        raise OSError,"Could not load LAMMPS dynamic library"
-=======
       if not name: self.lib = CDLL("liblmp.so")
       else: self.lib = CDLL("liblmp_%s.so" % name)
     except:
       raise OSError,"Could not load LAMMPS dynamic library"
->>>>>>> 3fea520e
 
     # create an instance of LAMMPS
     # don't know how to pass an MPI communicator from PyPar
