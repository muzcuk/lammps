--- conflicted
+++ resolved
@@ -482,11 +482,7 @@
 
 void header(FILE *fp, Data &data)
 {
-<<<<<<< HEAD
-  char *version = "6 Jan 2011-ICMS";
-=======
-  char *version = "19 Aug 2011";
->>>>>>> adbeb027
+  char *version = "19 Aug 2011-ICMS";
 
   data.triclinic = 0;
 
@@ -1423,20 +1419,9 @@
   } else if ((strcmp(style,"buck") == 0)  ||
 	     (strcmp(style,"buck/coul/cut") == 0) ||
 	     (strcmp(style,"buck/coul/long") == 0) ||
-<<<<<<< HEAD
-	     (strcmp(style,"buck/coul") == 0) ||
-	     (strcmp(style,"buck/omp") == 0)  ||
-	     (strcmp(style,"buck/coul/cut/omp") == 0) ||
-	     (strcmp(style,"buck/coul/long/omp") == 0) ||
-	     (strcmp(style,"buck/coul/omp") == 0)) {
-
-    if ((strcmp(style,"buck") == 0) ||
-	(strcmp(style,"buck/omp") == 0)) {
-=======
 	     (strcmp(style,"buck/coul") == 0)) {
 
     if (strcmp(style,"buck") == 0) {
->>>>>>> adbeb027
       m = 0;
       double cut_lj_global = read_double(fp);
       int offset_flag = read_int(fp);
@@ -1708,13 +1693,6 @@
   } else if (strcmp(style,"eam") == 0) {
   } else if (strcmp(style,"eam/alloy") == 0) {
   } else if (strcmp(style,"eam/fs") == 0) {
-<<<<<<< HEAD
-  } else if (strcmp(style,"eam/fs/opt") == 0) {
-  } else if (strcmp(style,"eam/omp") == 0) {
-  } else if (strcmp(style,"eam/alloy/omp") == 0) {
-  } else if (strcmp(style,"eam/fs/omp") == 0) {
-=======
->>>>>>> adbeb027
   } else if (strcmp(style,"eim") == 0) {
 
   } else if (strcmp(style,"eff/cut") == 0) {
@@ -1837,19 +1815,6 @@
     double xmu = read_double(fp);
     int dampflag = read_int(fp);
 
-<<<<<<< HEAD
-  } else if ((strcmp(style,"lj/charmm/coul/charmm") == 0) ||
-	   (strcmp(style,"lj/charmm/coul/charmm/implicit") == 0) ||
-	   (strcmp(style,"lj/charmm/coul/long") == 0) ||
-	   (strcmp(style,"lj/charmm/coul/long/opt") == 0) ||
-	   (strcmp(style,"lj/charmm/coul/long/gpu") == 0) ||
-	   (strcmp(style,"lj/charmm/coul/charmm/omp") == 0) ||
-	   (strcmp(style,"lj/charmm/coul/charmm/implicit/omp") == 0) ||
-	   (strcmp(style,"lj/charmm/coul/long/omp") == 0)) {
-
-    if ((strcmp(style,"lj/charmm/coul/charmm") == 0) ||
-	(strcmp(style,"lj/charmm/coul/charmm/omp") == 0)) {
-=======
     if (!flag) return;
 
     for (i = 1; i <= data.ntypes; i++) { 
@@ -1867,7 +1832,6 @@
 	     (strcmp(style,"lj/charmm/coul/long") == 0)) {
       
     if (strcmp(style,"lj/charmm/coul/charmm") == 0) {
->>>>>>> adbeb027
       double cut_lj_inner = read_double(fp);
       double cut_lj = read_double(fp);
       double cut_coul_inner = read_double(fp);
@@ -1882,14 +1846,7 @@
       double cut_coul = read_double(fp);
       int offset_flag = read_int(fp);
       int mix_flag = read_int(fp);
-<<<<<<< HEAD
-    } else if ((strcmp(style,"lj/charmm/coul/long") == 0) ||
-	       (strcmp(style,"lj/charmm/coul/long/omp") == 0) ||
-	       (strcmp(style,"lj/charmm/coul/long/gpu") == 0) ||
-	       (strcmp(style,"lj/charmm/coul/long/opt") == 0)) {
-=======
     } else if (strcmp(style,"lj/charmm/coul/long") == 0) {
->>>>>>> adbeb027
       double cut_lj_inner = read_double(fp);
       double cut_lj = read_double(fp);
       double cut_coul = read_double(fp);
@@ -1927,21 +1884,10 @@
       }
 
   } else if ((strcmp(style,"lj/class2") == 0) ||
-<<<<<<< HEAD
-	     (strcmp(style,"lj/class2/coul/cut") == 0) ||
-	     (strcmp(style,"lj/class2/coul/long") == 0) ||
-	     (strcmp(style,"lj/class2/omp") == 0) ||
-	     (strcmp(style,"lj/class2/coul/cut/omp") == 0) ||
-	     (strcmp(style,"lj/class2/coul/long/omp") == 0)) {
-
-    if ((strcmp(style,"lj/class2") == 0) ||
-	(strcmp(style,"lj/class2/omp") == 0)) {
-=======
 	   (strcmp(style,"lj/class2/coul/cut") == 0) ||
 	     (strcmp(style,"lj/class2/coul/long") == 0)) {
 
     if (strcmp(style,"lj/class2") == 0) {
->>>>>>> adbeb027
       m = 0;
       double cut_lj_global = read_double(fp);
       int offset_flag = read_int(fp);
@@ -1990,27 +1936,6 @@
       }
 
   } else if ((strcmp(style,"lj/cut") == 0) ||
-<<<<<<< HEAD
-	   (strcmp(style,"lj/cut/gpu") == 0) ||
-	   (strcmp(style,"lj/cut/opt") == 0) ||
-	   (strcmp(style,"lj/cut/coul/cut") == 0) ||
-	   (strcmp(style,"lj/cut/coul/cut/gpu") == 0) ||
-	   (strcmp(style,"lj/cut/coul/debye") == 0) ||
-	   (strcmp(style,"lj/cut/coul/long") == 0) ||
-	   (strcmp(style,"lj/cut/coul/long/gpu") == 0) ||
-	   (strcmp(style,"lj/cut/coul/long/tip4p") == 0) ||
-	   (strcmp(style,"lj/coul") == 0) ||
-	   (strcmp(style,"lj/cut/omp") == 0) ||
-	   (strcmp(style,"lj/cut/coul/cut/omp") == 0) ||
-	   (strcmp(style,"lj/cut/coul/debye/omp") == 0) ||
-	   (strcmp(style,"lj/cut/coul/long/omp") == 0) ||
-	   (strcmp(style,"lj/cut/coul/long/tip4p/omp") == 0)) {
-
-    if ((strcmp(style,"lj/cut") == 0) ||
-	(strcmp(style,"lj/cut/gpu") == 0) ||
-	(strcmp(style,"lj/cut/omp") == 0) ||
-	(strcmp(style,"lj/cut/opt") == 0)) {
-=======
 	     (strcmp(style,"lj96/cut") == 0) ||
 	     (strcmp(style,"lj/cut/coul/cut") == 0) ||
 	     (strcmp(style,"lj/cut/coul/debye") == 0) ||
@@ -2024,18 +1949,11 @@
       int offset_flag = read_int(fp);
       int mix_flag = read_int(fp);
     } else if (strcmp(style,"lj96/cut") == 0) {
->>>>>>> adbeb027
       m = 0;
       double cut_lj_global = read_double(fp);
       int offset_flag = read_int(fp);
       int mix_flag = read_int(fp);
-<<<<<<< HEAD
-    } else if ((strcmp(style,"lj/cut/coul/cut") == 0) ||
-	       (strcmp(style,"lj/cut/coul/cut/gpu") == 0) ||
-	       (strcmp(style,"lj/cut/coul/cut/omp") == 0)) {
-=======
     } else if (strcmp(style,"lj/cut/coul/cut") == 0) {
->>>>>>> adbeb027
       m = 1;
       double cut_lj_global = read_double(fp);
       double cut_lj_coul = read_double(fp);
@@ -2049,13 +1967,7 @@
       double kappa = read_double(fp);
       int offset_flag = read_int(fp);
       int mix_flag = read_int(fp);
-<<<<<<< HEAD
-    } else if ((strcmp(style,"lj/cut/coul/long") == 0) ||
-	       (strcmp(style,"lj/cut/coul/long/gpu") == 0) ||
-	       (strcmp(style,"lj/cut/coul/long/omp") == 0)) {
-=======
     } else if (strcmp(style,"lj/cut/coul/long") == 0) {
->>>>>>> adbeb027
       m = 0;
       double cut_lj_global = read_double(fp);
       double cut_lj_coul = read_double(fp);
@@ -2146,18 +2058,9 @@
       }
 
   } else if ((strcmp(style,"lj/gromacs") == 0) ||
-<<<<<<< HEAD
-	     (strcmp(style,"lj/gromacs/coul/gromacs") == 0) ||
-	     (strcmp(style,"lj/gromacs/omp") == 0) ||
-	     (strcmp(style,"lj/gromacs/coul/gromacs/omp") == 0)) {
-
-    if ((strcmp(style,"lj/gromacs") == 0) ||
-	(strcmp(style,"lj/gromacs/omp") == 0)) {
-=======
 	     (strcmp(style,"lj/gromacs/coul/gromacs") == 0)) {
     
     if (strcmp(style,"lj/gromacs") == 0) {
->>>>>>> adbeb027
       m = 1;
       double cut_inner_global = read_double(fp);
       double cut_global = read_double(fp);
@@ -2271,13 +2174,7 @@
 
   } else if (strcmp(style,"meam") == 0) {
 
-<<<<<<< HEAD
-  } else if ((strcmp(style,"morse") == 0) ||
-	     (strcmp(style,"morse/omp") == 0) ||
-	     (strcmp(style,"morse/opt") == 0)) {
-=======
   } else if (strcmp(style,"morse") == 0) {
->>>>>>> adbeb027
 
     double cut_global = read_double(fp);
     int offset_flag = read_int(fp);
@@ -2356,15 +2253,9 @@
   } else if (strcmp(style,"tersoff/omp") == 0) {
   } else if (strcmp(style,"tersoff/zbl/omp") == 0) {
 
-<<<<<<< HEAD
-  } else if ((strcmp(style,"yukawa") == 0) ||
-	     (strcmp(style,"yukawa/omp") == 0)) {
-
-=======
   } else if ((strcmp(style,"yukawa") == 0) || 
 	     (strcmp(style,"yukawa/colloid") == 0)) {
     
->>>>>>> adbeb027
     double kappa = read_double(fp);
     double cut_global = read_double(fp);
     int offset_flag = read_int(fp);
@@ -2393,18 +2284,9 @@
       }
 
   } else if ((strcmp(style,"cg/cmm") == 0) ||
-<<<<<<< HEAD
-             (strcmp(style,"cg/cmm/gpu") == 0) ||
-             (strcmp(style,"cg/cmm/omp") == 0) ||
-             (strcmp(style,"cg/cmm/coul/cut") == 0) ||
-             (strcmp(style,"cg/cmm/coul/long") == 0) ||
-             (strcmp(style,"cg/cmm/coul/long/gpu") == 0) ||
-             (strcmp(style,"cg/cmm/coul/long/omp") == 0) ) {
-=======
              (strcmp(style,"cg/cmm/coul/cut") == 0) ||
              (strcmp(style,"cg/cmm/coul/long") == 0)) {
 
->>>>>>> adbeb027
     m = 0;
     data.cut_lj_global = read_double(fp);
     data.cut_coul_global = read_double(fp);
@@ -2420,15 +2302,8 @@
     data.pair_cg_epsilon = new double*[numtyp];
     data.pair_cg_sigma = new double*[numtyp];
     data.pair_cut_lj = new double*[numtyp];
-<<<<<<< HEAD
-    if  ((strcmp(style,"cg/cmm/coul/cut") == 0) ||
-	 (strcmp(style,"cg/cmm/coul/long") == 0) ||
-	 (strcmp(style,"cg/cmm/coul/long/gpu") == 0) ||
-	 (strcmp(style,"cg/cmm/coul/long/omp") == 0)) {
-=======
     if ((strcmp(style,"cg/cmm/coul/cut") == 0) ||
 	(strcmp(style,"cg/cmm/coul/long") == 0)) {
->>>>>>> adbeb027
       data.pair_cut_coul = new double*[numtyp];
       m=1;
     } else {
@@ -2443,13 +2318,7 @@
       data.pair_cg_sigma[i] = new double[numtyp];
       data.pair_cut_lj[i] = new double[numtyp];
       if ((strcmp(style,"cg/cmm/coul/cut") == 0) ||
-<<<<<<< HEAD
-          (strcmp(style,"cg/cmm/coul/long") == 0) ||
-          (strcmp(style,"cg/cmm/coul/long/gpu") == 0) ||
-          (strcmp(style,"cg/cmm/coul/long/omp") == 0)) {
-=======
           (strcmp(style,"cg/cmm/coul/long") == 0)) {
->>>>>>> adbeb027
         data.pair_cut_coul[i] = new double[numtyp];
       }
 
@@ -3137,11 +3006,7 @@
     if ((strcmp(pair_style,"none") != 0) &&
 	(strcmp(pair_style,"adp") != 0) &&
 	(strcmp(pair_style,"airebo") != 0) &&
-<<<<<<< HEAD
-	(strcmp(pair_style,"airebo/omp") != 0) &&
-=======
 	(strcmp(pair_style,"brownian") != 0) &&
->>>>>>> adbeb027
 	(strcmp(pair_style,"coul/cut") != 0) &&
 	(strcmp(pair_style,"coul/cut/omp") != 0) &&
 	(strcmp(pair_style,"coul/debye") != 0) &&
@@ -3149,19 +3014,8 @@
 	(strcmp(pair_style,"coul/long") != 0) &&
 	(strcmp(pair_style,"coul/long/omp") != 0) &&
 	(strcmp(pair_style,"eam") != 0) &&
-<<<<<<< HEAD
-	(strcmp(pair_style,"eam/opt") != 0) &&
-	(strcmp(pair_style,"eam/omp") != 0) &&
-	(strcmp(pair_style,"eam/alloy") != 0) &&
-	(strcmp(pair_style,"eam/alloy/opt") != 0) &&
-	(strcmp(pair_style,"eam/alloy/omp") != 0) &&
-	(strcmp(pair_style,"eam/fs") != 0) &&
-	(strcmp(pair_style,"eam/fs/opt") != 0) &&
-	(strcmp(pair_style,"eam/fs/omp") != 0) &&
-=======
 	(strcmp(pair_style,"eam/alloy") != 0) &&
 	(strcmp(pair_style,"eam/fs") != 0) &&
->>>>>>> adbeb027
 	(strcmp(pair_style,"eim") != 0) &&
 	(strcmp(pair_style,"eff/cut") != 0) &&
 	(strcmp(pair_style,"gran/history") != 0) &&
@@ -3169,12 +3023,8 @@
 	(strcmp(pair_style,"gran/no_history") != 0) &&
 	(strcmp(pair_style,"gran/no_history/omp") != 0) &&
 	(strcmp(pair_style,"gran/hertzian") != 0) &&
-<<<<<<< HEAD
-	(strcmp(pair_style,"gran/hertzian/omp") != 0) &&
-=======
 	(strcmp(pair_style,"lubricate2") != 0) &&
 	(strcmp(pair_style,"lubricateU") != 0) &&
->>>>>>> adbeb027
 	(strcmp(pair_style,"meam") != 0) &&
 	(strcmp(pair_style,"reax") != 0) &&
 	(strcmp(pair_style,"reax/c") != 0) &&
@@ -3197,21 +3047,10 @@
 		pair_born_A[i],pair_born_rho[i],pair_born_sigma[i],
 		pair_born_C[i],pair_born_D[i]);
 
-<<<<<<< HEAD
-    } else if ((strcmp(pair_style,"buck") == 0) || 
-	(strcmp(pair_style,"buck/omp") == 0) ||
-	(strcmp(pair_style,"buck/coul/cut") == 0) ||
-	(strcmp(pair_style,"buck/coul/cut/omp") == 0) ||
-	(strcmp(pair_style,"buck/coul/long") == 0) ||
-	(strcmp(pair_style,"buck/coul/long/omp") == 0) ||
-	(strcmp(pair_style,"buck/long") == 0) ||
-	(strcmp(pair_style,"buck/long/omp") == 0)) {
-=======
     } else if ((strcmp(pair_style,"buck") == 0) ||
 	       (strcmp(pair_style,"buck/coul/cut") == 0) ||
 	       (strcmp(pair_style,"buck/coul/long") == 0) ||
 	       (strcmp(pair_style,"buck/long") == 0)) {
->>>>>>> adbeb027
       for (int i = 1; i <= ntypes; i++)
 	fprintf(fp,"%d %g %g %g\n",i,
 		pair_buck_A[i],pair_buck_rho[i],pair_buck_C[i]);
@@ -3239,13 +3078,7 @@
 	fprintf(fp,"%d %g\n",i,
 		pair_dpd_gamma[i]);
 
-<<<<<<< HEAD
-    } else if ((strcmp(pair_style,"gayberne") == 0) ||
-	       (strcmp(pair_style,"gayberne/gpu") == 0) ||
-	       (strcmp(pair_style,"gayberne/omp") == 0)) {
-=======
     } else if (strcmp(pair_style,"gayberne") == 0) {
->>>>>>> adbeb027
       for (int i = 1; i <= ntypes; i++)
 	fprintf(fp,"%d %g %g %g %g %g %g %g %g\n",i,
 		pair_gb_epsilon[i],pair_gb_sigma[i],
@@ -3254,15 +3087,7 @@
 
     } else if ((strcmp(pair_style,"lj/charmm/coul/charmm") == 0) ||
 	       (strcmp(pair_style,"lj/charmm/coul/charmm/implicit") == 0) ||
-<<<<<<< HEAD
-	       (strcmp(pair_style,"lj/charmm/coul/long") == 0) ||
-	       (strcmp(pair_style,"lj/charmm/coul/long/opt") == 0) ||
-	       (strcmp(pair_style,"lj/charmm/coul/charmm/omp") == 0) ||
-	       (strcmp(pair_style,"lj/charmm/coul/charmm/implicit/omp") == 0) ||
-	       (strcmp(pair_style,"lj/charmm/coul/long/omp") == 0)) {
-=======
 	       (strcmp(pair_style,"lj/charmm/coul/long") == 0)) {
->>>>>>> adbeb027
       for (int i = 1; i <= ntypes; i++)
 	fprintf(fp,"%d %g %g %g %g\n",i,
 		pair_charmm_epsilon[i],pair_charmm_sigma[i],
@@ -3278,14 +3103,8 @@
 	fprintf(fp,"%d %g %g\n",i,
 		pair_class2_epsilon[i],pair_class2_sigma[i]);
       
-<<<<<<< HEAD
-    } else if ((strcmp(pair_style,"lj/cut") == 0) || 
-	       (strcmp(pair_style,"lj/cut/gpu") == 0) ||
-	       (strcmp(pair_style,"lj/cut/opt") == 0) ||
-=======
     } else if ((strcmp(pair_style,"lj/cut") == 0) ||
 	       (strcmp(pair_style,"lj96/cut") == 0) ||
->>>>>>> adbeb027
 	       (strcmp(pair_style,"lj/cut/coul/cut") == 0) ||
 	       (strcmp(pair_style,"lj/cut/coul/debye") == 0) ||
 	       (strcmp(pair_style,"lj/cut/coul/long") == 0) ||
@@ -3322,13 +3141,7 @@
 	fprintf(fp,"%d %g %g\n",i,
 		pair_ljsmooth_epsilon[i],pair_ljsmooth_sigma[i]);
 
-<<<<<<< HEAD
-    } else if ((strcmp(pair_style,"morse") == 0) ||
-	       (strcmp(pair_style,"morse/omp") == 0) ||
-	       (strcmp(pair_style,"morse/opt") == 0)) {
-=======
     } else if (strcmp(pair_style,"morse") == 0) {
->>>>>>> adbeb027
       for (int i = 1; i <= ntypes; i++)
 	fprintf(fp,"%d %g %g %g\n",i,
 		pair_morse_d0[i],pair_morse_alpha[i],pair_morse_r0[i]);
@@ -3338,15 +3151,9 @@
       for (int i = 1; i <= ntypes; i++)
 	fprintf(fp,"%d %g\n",i,
 		pair_soft_A[i]);
-<<<<<<< HEAD
-      
-    } else if ((strcmp(pair_style,"yukawa") == 0) ||
-	       (strcmp(pair_style,"yukawa/omp") == 0)) {
-=======
 
     } else if ((strcmp(pair_style,"yukawa") == 0) || 
 	       (strcmp(pair_style,"yukawa/colloid") == 0)) {
->>>>>>> adbeb027
       for (int i = 1; i <= ntypes; i++)
 	fprintf(fp,"%d %g\n",i,
 		pair_yukawa_A[i]);
@@ -3361,19 +3168,9 @@
   // only supported styles = cg/cmm
 
   if (pair_style && fp2) {
-<<<<<<< HEAD
-    if ((strcmp(pair_style,"cg/cmm") == 0) || 
-	(strcmp(pair_style,"cg/cmm/gpu") == 0) || 
-	(strcmp(pair_style,"cg/cmm/coul/cut") == 0) ||
-	(strcmp(pair_style,"cg/cmm/coul/long") == 0) ||
-	(strcmp(pair_style,"cg/cmm/coul/long/gpu") == 0) ||
-	(strcmp(pair_style,"cg/cmm/omp") == 0) || 
-	(strcmp(pair_style,"cg/cmm/coul/long/omp") == 0)) {
-=======
     if ((strcmp(pair_style,"cg/cmm") == 0) ||
 	(strcmp(pair_style,"cg/cmm/coul/cut") == 0) ||
 	(strcmp(pair_style,"cg/cmm/coul/long") == 0)) {
->>>>>>> adbeb027
       for (int i = 1; i <= ntypes; i++) {
 	for (int j = i; j <= ntypes; j++) {
 	  fprintf(fp2,"pair_coeff %d %d %s %g %g\n",i,j,
@@ -3635,11 +3432,6 @@
 		dihedral_harmonic_k[i],dihedral_harmonic_multiplicity[i],
 		dihedral_harmonic_sign[i]);
 
-<<<<<<< HEAD
-    } else if ((strcmp(dihedral_style,"helix") == 0) ||
-	       (strcmp(dihedral_style,"helix/omp") == 0)) {
-      for (int i = 1; i <= ndihedraltypes; i++) 
-=======
     } else if (strcmp(dihedral_style,"cosineshiftexp") == 0) {
       for (int i = 1; i <= ndihedraltypes; i++)
 	fprintf(fp,"%d %g %g %g\n",i,
@@ -3650,7 +3442,6 @@
 
     } else if (strcmp(dihedral_style,"helix") == 0) {
       for (int i = 1; i <= ndihedraltypes; i++)
->>>>>>> adbeb027
 	fprintf(fp,"%d %g %g %g\n",i,dihedral_helix_aphi[i],
 		dihedral_helix_bphi[i],dihedral_helix_cphi[i]);
 
